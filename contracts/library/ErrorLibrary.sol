--- conflicted
+++ resolved
@@ -197,11 +197,8 @@
   error InvalidBufferUnit();
   // @notice Thrown when new buffer unit is more then max accetable buffer unit
   error InvalidNewBufferUnit();
-<<<<<<< HEAD
+  /// @notice Thrown when a swap operation is invalid
+  error InvalidSwap();
   // @notice Thrown when controller data is not found
   error ControllerDataNotFound();
-=======
-  /// @notice Thrown when a swap operation is invalid
-  error InvalidSwap();
->>>>>>> 99943c8d
 }