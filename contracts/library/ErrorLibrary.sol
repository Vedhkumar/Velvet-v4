// SPDX-License-Identifier: BUSL-1.1

pragma solidity 0.8.17;

/**
 * @title ErrorLibrary
 * @author Velvet.Capital
 * @notice This is a library contract including custom defined errors
 */

library ErrorLibrary {
  /// @notice Thrown when caller is not rebalancer contract
  error CallerNotRebalancerContract();
  /// @notice Thrown when caller is not asset manager
  error CallerNotAssetManager();
  /// @notice Thrown when caller is not asset manager
  error CallerNotSuperAdmin();
  /// @notice Thrown when caller is not whitelist manager
  error CallerNotWhitelistManager();
  /// @notice Thrown when length of tokens array is zero
  error InvalidLength();
  /// @notice Thrown when user is not allowed to deposit
  error UserNotAllowedToDeposit();
  /// @notice Thrown when portfolio token in not initialized
  error PortfolioTokenNotInitialized();
  /// @notice Thrown when caller is not holding enough portfolio token amount to withdraw
  error CallerNotHavingGivenPortfolioTokenAmount();
  /// @notice Thrown when the tokens are already initialized
  error AlreadyInitialized();
  /// @notice Thrown when the token is not whitelisted
  error TokenNotWhitelisted();
  /// @notice Thrown when token address being passed is zero
  error InvalidTokenAddress();
  /// @notice Thrown when transfer is prohibited
  error Transferprohibited();
  /// @notice Thrown when caller is not portfolio manager
  error CallerNotPortfolioManager();
  /// @notice Thrown when offchain handler is not valid
  error InvalidSolver();
  /// @notice Thrown when set time period is not over
  error TimePeriodNotOver();
  /// @notice Thrown when trying to set any fee greater than max allowed fee
  error InvalidFee();
  /// @notice Thrown when zero address is passed for treasury
  error ZeroAddressTreasury();
  /// @notice Thrown when previous address is passed for treasury
  error PreviousTreasuryAddress();
  /// @notice Thrown when zero address is being passed
  error InvalidAddress();
  /// @notice Thrown when caller is not the owner
  error CallerNotOwner();
  /// @notice Thrown when protocol is not paused
  error ProtocolNotPaused();
  /// @notice Thrown when protocol is paused
  error ProtocolIsPaused();
  /// @notice Thrown when token is not enabled
  error TokenNotEnabled();
  /// @notice Thrown when portfolio creation is paused
  error PortfolioCreationIsPause();
  /// @notice Thrown when asset manager is trying to input token which already exist
  error TokenAlreadyExist();
  /// @notice Thrown when cool down period is not passed
  error CoolDownPeriodNotPassed();
  /// @notice Throws when the setup is failed in gnosis
  error ModuleNotInitialised();
  /// @notice Throws when threshold is more than owner length
  error InvalidThresholdLength();
  /// @notice Throws when no owner address is passed while fund creation
  error NoOwnerPassed();
  /// @notice Thorws when the caller does not have a default admin role
  error CallerNotAdmin();
  /// @notice Throws when a public fund is tried to made transferable only to whitelisted addresses
  error PublicFundToWhitelistedNotAllowed();
  /// @notice Generic call failed error
  error CallFailed();
  /// @notice Generic transfer failed error
  error TransferFailed();
  /// @notice Throws when the initToken or updateTokenList function of Portfolio is having more tokens than set by the Registry
  error TokenCountOutOfLimit(uint256 limit);
  /// @notice Throws when the array lenghts don't match for adding price feed or enabling tokens
  error IncorrectArrayLength();
  /// @notice Throws when user calls updateFees function before proposing a new fee
  error NoNewFeeSet();
  /// @notice Throws when sequencer is down
  error SequencerIsDown();
  /// @notice Throws when sequencer threshold is not crossed
  error SequencerThresholdNotCrossed();
  /// @notice Throws when depositAmount and depositToken length does not match
  error InvalidDepositInputLength();
  /// @notice Mint amount smaller than users indended buy amount
  error InvalidMintAmount();
  /// @notice Thorws when zero price is set for min portfolio price
  error InvalidMinPortfolioAmount();
  /// @notice Thorws when min portfolio price is set less then min portfolio price set by protocol
  error InvalidMinPortfolioAmountByAssetManager();
  /// @notice Throws when assetManager set zero or less initial portfolio price then set by protocol
  error InvalidInitialPortfolioAmount();
  /// @notice Throws when zero amount or amount less then protocol minPortfolioAmount is set while updating min Portfolio amount by assetManager
  error InvalidMinPortfolioTokenHoldingAmount();
  /// @notice Throws when assetmanager set min portfolio amount less then acceptable amount set by protocol
  error InvalidMinAmountByAssetManager();
  /// @notice Throws when user is not maintaining min portfolio token amount while withdrawing
  error CallerNeedToMaintainMinTokenAmount();
  /// @notice Throws when user minted amount during deposit is less then set by assetManager
  error MintedAmountIsNotAccepted();
  /// @notice Throws when balance of buyToken after rebalance is zero
  error BalanceOfVaultCannotNotBeZero(address);
  /// @notice Throws when balance of selltoken in handler after swap is not zero
  error BalanceOfHandlerShouldBeZero();
  /// @notice Throws when balance of selltoken in handler after swap is exceeding dust
  error BalanceOfHandlerShouldNotExceedDust();
  /// @notice Throws when swap return value in handler is less then min buy amounts
  error ReturnValueLessThenExpected();
  /// @notice Throws when non portfolio token balance in not zero after rebalance
  error NonPortfolioTokenBalanceIsNotZero();
  /// @notice Throws when the oracle price is not updated under set timeout
  error PriceOracleExpired();
  /// @notice Throws when the oracle price is returned 0
  error PriceOracleInvalid();
  /// @notice Thrown when oracle address is zero address
  error InvalidOracleAddress();
  /// @notice Thrown when token is not in price oracle
  error TokenNotInPriceOracle();
  /// @notice Throws when token is not removed and user is trying to claim
  error NoTokensRemoved();
  /// @notice Throws when assetManager tries to remove portfolioToken
  error IsPortfolioToken();
  /// @notice Throws when disabled tokens are used in protocol
  error NotPortfolioToken();
  /// @notice Thrown when balance of vault is zero
  error BalanceOfVaultIsZero();
  /// @notice Thrown when max asset limit is set zero
  error InvalidAssetLimit();
  /// @notice Thrown when max whitelist limit is set zero
  error InvalidWhitelistLimit();
  /// @notice Thrown when withdrawal amount is too small and tokenBalance in return is zero
  error WithdrawalAmountIsSmall();
  /// @notice Thrown when deposit amount is zero
  error AmountCannotBeZero();
  // @notice Thrown when percentage of token to remove is invalid
  error InvalidTokenRemovalPercentage();
  // @notice Thrown when user passes the wrong buy token list (not equal to buy tokens in calldata)
  error InvalidBuyTokenList();
  /// @notice Thrown when permitted to wrong spender
  error InvalidSpender();
  /// @notice Thrown when claiming reward tokens failed
  error ClaimFailed();
  /// @notice Thrown when protocol owner passed invalid protocol streaming fee
  error InvalidProtocolStreamingFee();
  /// @notice Thrown when protocol owner passed invalid protocol fee
  error InvalidProtocolFee();
  /// @notice Thrown when protocol is emergency paused
  error ProtocolEmergencyPaused();
  /// @notice Thrown when batchHandler balance diff is zero
  error InvalidBalanceDiff();
  ///@notice Error thrown when the user tries to withdraw or transfer an amount greater than their balance.
  error InsufficientBalance();
  // @notice Thrown when an unpause action is attempted too soon after the last unpause.
  error TimeSinceLastUnpauseNotElapsed();
  // @notice Thrown when an invalid cooldown period is set.
  error InvalidCooldownPeriod();
  // @notice Thrown when the division by zero occurs
  error DivisionByZero();
  // @notice Thrown when the token whitelist length is zero
  error InvalidTokenWhitelistLength();
  // @notice Thrown when the reward target is not enabled
  error RewardTargetNotEnabled();
  // @notice Thrown when the allowance is insufficient
  error InsufficientAllowance();
  // @notice Thrown when user tries to claim for invalid Id
  error InvalidId();
  // @notice Thrown when exemption does match token to withdraw
  error InvalidExemptionTokens();
  // @notice Thrown when exemption tokens length is greater then portfolio tokens length
  error InvalidExemptionTokensLength();
  // @notice Thrown when the dust tolerance input is invalid
  error InvalidDustTolerance();
  // @notice Thrown when the target address is not whitelisted
  error InvalidTargetAddress();
  // @notice Thrown when the ETH balance sent is zero
  error InvalidBalance();
  // @notice Thrown when the swap amount is invalid
  error InvalidSwapAmount();
  // @notice Thrown when the passed deviation bps is invalid
  error InvalidDeviationBps();
<<<<<<< HEAD
  // @notice Thrown when external position management is not whitelisted
  error ExternalPositionManagementNotWhitelisted();
=======
  // @notice Thrown when the increase liquidity call fails
  error IncreaseLiquidityFailed();
  // @notice Thrown when the decrease liquidity call fails
  error DecreaseLiquidityFailed();
>>>>>>> 1c62b675
}<|MERGE_RESOLUTION|>--- conflicted
+++ resolved
@@ -183,13 +183,10 @@
   error InvalidSwapAmount();
   // @notice Thrown when the passed deviation bps is invalid
   error InvalidDeviationBps();
-<<<<<<< HEAD
   // @notice Thrown when external position management is not whitelisted
   error ExternalPositionManagementNotWhitelisted();
-=======
   // @notice Thrown when the increase liquidity call fails
   error IncreaseLiquidityFailed();
   // @notice Thrown when the decrease liquidity call fails
   error DecreaseLiquidityFailed();
->>>>>>> 1c62b675
 }