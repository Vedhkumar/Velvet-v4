// SPDX-License-Identifier: BUSL-1.1
pragma solidity 0.8.17;

import { SafeERC20Upgradeable, IERC20Upgradeable } from "@openzeppelin/contracts-upgradeable-4.9.6/token/ERC20/utils/SafeERC20Upgradeable.sol";
import { TransferHelper } from "@uniswap/lib/contracts/libraries/TransferHelper.sol";
import { ErrorLibrary } from "../../library/ErrorLibrary.sol";
import { IIntentHandler } from "../IIntentHandler.sol";
import { IPositionManager } from "../../wrappers/abstract/IPositionManager.sol";
import { FunctionParameters } from "../../FunctionParameters.sol";
import { ExternalPositionManagement } from "./ExternalPositionManagement.sol";

/**
 * @title EnsoHandler
 * @dev This contract is designed to interface with the Enso platform, facilitating
 * the execution of token swaps and the subsequent transfer of swap outputs. It leverages
 * delegatecall for swap execution, allowing for the integration of complex swap operations
 * and strategies specific to the Enso ecosystem. Additionally, it includes mechanisms for
 * the secure handling of token transfers, including adherence to minimum expected output
 * thresholds for swap operations.
 */
<<<<<<< HEAD
contract EnsoHandler is IIntentHandler {
    // The address of Enso's swap execution logic; swaps are delegated to this target.
    address constant SWAP_TARGET = 0x38147794FF247e5Fc179eDbAE6C37fff88f68C52;
=======
contract EnsoHandler is IIntentHandler, ExternalPositionManagement {
  // The address of Enso's swap execution logic; swaps are delegated to this target.
  address constant SWAP_TARGET = 0x38147794FF247e5Fc179eDbAE6C37fff88f68C52;
>>>>>>> 72f0d4c2

    /**
     * @notice Conducts a token swap operation via the Enso platform and transfers the output tokens
     * to a specified recipient address.
     * @param _to The address designated to receive the output tokens from the swap.
     * @param _callData Encoded bundle containing the swap operation data, structured as follows:
     *        - callDataEnso: Array of bytes representing the encoded data for each swap operation,
     *          allowing for direct interaction with Enso's swap logic.
     *        - tokens: Array of token addresses involved in the swap operations.
     *        - minExpectedOutputAmounts: Array of minimum acceptable output amounts for the tokens
     *          received from each swap operation, ensuring the swap meets the user's expectations.
     * @return _swapReturns Array containing the actual amounts of tokens received from each swap operation.
     */
    function multiTokenSwapAndTransfer(
        address _to,
        bytes memory _callData
    ) external override returns (address[] memory) {
        (
            bytes[] memory callDataEnso,
            address[] memory tokens,
            uint256[] memory minExpectedOutputAmounts
        ) = abi.decode(_callData, (bytes[], address[], uint256[]));

        // Validate lengths of input arrays for consistency.
        uint256 tokensLength = tokens.length;

        if (
            tokensLength != minExpectedOutputAmounts.length ||
            tokensLength != callDataEnso.length
        ) revert ErrorLibrary.InvalidLength();

        // Ensure the recipient address is valid.
        if (_to == address(0)) revert ErrorLibrary.InvalidAddress();
        for (uint256 i; i < tokensLength; i++) {
            address token = tokens[i]; // Optimize gas by caching the token address.
            uint256 buyBalanceBefore = IERC20Upgradeable(token).balanceOf(
                address(this)
            );

            // Perform delegatecall to execute swap operation on the Enso platform.
            (bool success, ) = SWAP_TARGET.delegatecall(callDataEnso[i]);
            if (!success) revert ErrorLibrary.CallFailed();

            // Post-swap processing: verify output against minimum expectations and transfer to recipient.
            uint256 buyBalanceAfter = IERC20Upgradeable(token).balanceOf(
                address(this)
            );
            uint256 swapReturn = buyBalanceAfter - buyBalanceBefore;

            if (swapReturn == 0 || swapReturn < minExpectedOutputAmounts[i])
                revert ErrorLibrary.ReturnValueLessThenExpected();

            TransferHelper.safeTransfer(token, _to, swapReturn);
        }

        return tokens;
    }

<<<<<<< HEAD
    // Function to receive Ether when msg.data is empty
    receive() external payable {}
=======
    return tokens;
  }

  /**
   * @notice Conducts a rebalance operation via the Solver platform and transfers the output tokens
   * to a specified recipient address.
   * @param _params Encoded bundle containing the rebalance operation data, structured as follows:
   *        - positionManager: Address of the Enso Position Manager contract.
   *        - to: Address of the recipient for the rebalance operation.
   *        - calldata: Encoded call data for the rebalance operation.
   * @return _swapReturns Array containing the actual amounts of tokens received from each swap operation.
   */
  function multiTokenSwapAndTransferRebalance(
    FunctionParameters.EnsoRebalanceParams memory _params
  ) external returns (address[] memory) {
    // Decode the input parameters
    (
      bytes[][] memory callDataEnso, // Array of arrays containing encoded swap data for Enso platform
      // Two-dimensional because each external position might require multiple swaps
      bytes[] memory callDataDecreaseLiquidity, // Array of encoded data for decreasing liquidity
      // Includes token approval and liquidity removal for each position
      bytes[][] memory callDataIncreaseLiquidity, // Array of arrays with encoded data for increasing liquidity
      // Two-dimensional as each position may need multiple steps (approval, adding liquidity)
      address[][] memory increaseLiquidityTarget, // Array of arrays with target addresses for increasing liquidity
      // Two-dimensional to match the structure of callDataIncreaseLiquidity
      address[] memory underlyingTokensDecreaseLiquidity, // Array of underlying tokens for decreasing liquidity
      // One-dimensional as it's a flat list of tokens
      address[] memory tokensIn, // Array of input token addresses
      address[] memory tokensOut, // Array of output token addresses
      uint256[] memory minExpectedOutputAmounts // Array of minimum expected output amounts
    ) = abi.decode(
        _params._calldata,
        (
          bytes[][],
          bytes[],
          bytes[][],
          address[][],
          address[],
          address[],
          address[],
          uint256[]
        )
      );

    // Validate lengths of input arrays for consistency.
    uint256 tokensLength = tokensOut.length;

    if (
      tokensLength != minExpectedOutputAmounts.length ||
      tokensLength != callDataEnso.length ||
      callDataIncreaseLiquidity.length != increaseLiquidityTarget.length ||
      tokensIn.length != tokensLength
    ) revert ErrorLibrary.InvalidLength();

    // Ensure the recipient address is valid.
    if (_params._to == address(0)) revert ErrorLibrary.InvalidAddress();

    for (uint256 i; i < tokensLength; i++) {
      address token = tokensOut[i]; // Optimize gas by caching the token address.
      uint256 buyBalanceBefore = IERC20Upgradeable(token).balanceOf(
        address(this)
      );

      // Handle wrapped positions for input tokens: Decreases liquidity from wrapped positions
      if (
        address(_params._positionManager) != address(0) && // PositionManager has not been initialized
        _params._positionManager.isWrappedPosition(tokensIn[i])
      ) {
        _handleWrappedPositionDecrease(
          address(_params._positionManager),
          callDataDecreaseLiquidity[i]
        );
      }

      // Execute swaps
      _executeSwaps(callDataEnso[i]);

      // Handle wrapped positions for output tokens: Approves position manager to spend underlying tokens + increases liquidity
      if (
        address(_params._positionManager) != address(0) && // PositionManager has not been initialized
        _params._positionManager.isWrappedPosition(token)
      ) {
        _handleWrappedPositionIncrease(
          increaseLiquidityTarget[i],
          callDataIncreaseLiquidity[i]
        );
      }

      _transferTokensAndVerify(
        token,
        _params._to,
        buyBalanceBefore,
        minExpectedOutputAmounts[i]
      );
    }

    _returnDust(underlyingTokensDecreaseLiquidity, _params._to);

    return tokensOut;
  }

  /// @notice Executes a series of swap operations
  /// @dev This function iterates through the provided swap call data and executes each swap
  /// @param _swapCallData An array of bytes containing the encoded swap instructions
  /// @custom:security This function uses delegatecall, which can be dangerous if not properly secured
  /// @custom:gas-optimization Uses cached array length to save gas in the loop

  function _executeSwaps(bytes[] memory _swapCallData) private {
    uint256 swapCallDataLength = _swapCallData.length;
    for (uint256 j; j < swapCallDataLength; j++) {
      (bool success, ) = SWAP_TARGET.delegatecall(_swapCallData[j]);
      if (!success) revert ErrorLibrary.CallFailed();
    }
  }

  // Function to receive Ether when msg.data is empty
  receive() external payable {}
>>>>>>> 72f0d4c2
}<|MERGE_RESOLUTION|>--- conflicted
+++ resolved
@@ -18,15 +18,9 @@
  * the secure handling of token transfers, including adherence to minimum expected output
  * thresholds for swap operations.
  */
-<<<<<<< HEAD
-contract EnsoHandler is IIntentHandler {
-    // The address of Enso's swap execution logic; swaps are delegated to this target.
-    address constant SWAP_TARGET = 0x38147794FF247e5Fc179eDbAE6C37fff88f68C52;
-=======
 contract EnsoHandler is IIntentHandler, ExternalPositionManagement {
   // The address of Enso's swap execution logic; swaps are delegated to this target.
   address constant SWAP_TARGET = 0x38147794FF247e5Fc179eDbAE6C37fff88f68C52;
->>>>>>> 72f0d4c2
 
     /**
      * @notice Conducts a token swap operation via the Enso platform and transfers the output tokens
@@ -82,13 +76,6 @@
             TransferHelper.safeTransfer(token, _to, swapReturn);
         }
 
-        return tokens;
-    }
-
-<<<<<<< HEAD
-    // Function to receive Ether when msg.data is empty
-    receive() external payable {}
-=======
     return tokens;
   }
 
@@ -204,7 +191,6 @@
     }
   }
 
-  // Function to receive Ether when msg.data is empty
-  receive() external payable {}
->>>>>>> 72f0d4c2
+    // Function to receive Ether when msg.data is empty
+    receive() external payable {}
 }