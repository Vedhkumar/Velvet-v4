import { SignerWithAddress } from "@nomiclabs/hardhat-ethers/signers";
import { expect } from "chai";
import "@nomicfoundation/hardhat-chai-matchers";
import { ethers, upgrades } from "hardhat";
import { BigNumber, Contract } from "ethers";

import {
  swapTokensToLPTokens,
  increaseLiquidity,
  decreaseLiquidity,
  calculateSwapAmountUpdateRange,
} from "./IntentCalculations";

import {
  PERMIT2_ADDRESS,
  AllowanceTransfer,
  MaxAllowanceTransferAmount,
  PermitBatch,
} from "@uniswap/Permit2-sdk";

import {
  calcuateExpectedMintAmount,
  createEnsoDataElement,
} from "../calculations/DepositCalculations.test";

import {
  createEnsoCallData,
  createEnsoCallDataRoute,
} from "./IntentCalculations";

import { tokenAddresses, IAddresses, priceOracle } from "./Deployments.test";

import {
  Portfolio,
  Portfolio__factory,
  ProtocolConfig,
  Rebalancing__factory,
  PortfolioFactory,
  UniswapV2Handler,
  VelvetSafeModule,
  FeeModule,
  FeeModule__factory,
  EnsoHandler,
  EnsoHandlerBundled,
  AccessController__factory,
  TokenExclusionManager__factory,
  DepositBatch,
  DepositManager,
  WithdrawBatch,
  WithdrawManager,
  TokenBalanceLibrary,
  BorrowManager,
  DepositBatchExternalPositions,
  DepositManagerExternalPositions,
  PositionManagerThena,
  AssetManagementConfig,
  AmountCalculationsAlgebra,
} from "../../typechain";

import { chainIdToAddresses } from "../../scripts/networkVariables";
import { max } from "bn.js";
import { config } from "process";

var chai = require("chai");
const axios = require("axios");
const qs = require("qs");
//use default BigNumber
chai.use(require("chai-bignumber")());

describe.only("Tests for Deposit", () => {
  let accounts;
  let iaddress: IAddresses;
  let vaultAddress: string;
  let velvetSafeModule: VelvetSafeModule;
  let portfolio: any;
  let portfolio1: any;
  let portfolioCalculations: any;
  let tokenExclusionManager: any;
  let tokenExclusionManager1: any;
  let ensoHandler: EnsoHandler;
  let depositBatch: DepositBatchExternalPositions;
  let depositManager: DepositManagerExternalPositions;
  let withdrawBatch: WithdrawBatch;
  let withdrawManager: WithdrawManager;
  let portfolioContract: Portfolio;
  let portfolioFactory: PortfolioFactory;
  let swapHandler: UniswapV2Handler;
  let borrowManager: BorrowManager;
  let tokenBalanceLibrary: TokenBalanceLibrary;
  let rebalancing: any;
  let rebalancing1: any;
  let protocolConfig: ProtocolConfig;
  let fakePortfolio: Portfolio;
  let txObject;
  let owner: SignerWithAddress;
  let treasury: SignerWithAddress;
  let _assetManagerTreasury: SignerWithAddress;
  let positionManager: PositionManagerThena;
  let assetManagementConfig: AssetManagementConfig;
  let positionWrapper: any;
  let positionWrapper2: any;
  let nonOwner: SignerWithAddress;
  let depositor1: SignerWithAddress;
  let addr2: SignerWithAddress;
  let addr1: SignerWithAddress;
  let addrs: SignerWithAddress[];
  let feeModule0: FeeModule;
  let zeroAddress: any;
  let assetManagementConfig1: AssetManagementConfig;
  const assetManagerHash = ethers.utils.keccak256(
    ethers.utils.toUtf8Bytes("ASSET_MANAGER")
  );

  let positionWrappers: any = [];
  let swapTokens: any = [];
  let positionWrapperIndex: any = [];
  let portfolioTokenIndex: any = [];
  let isExternalPosition: any = [];
  let index0: any = [];
  let index1: any = [];

  let amountCalculationsAlgebra: AmountCalculationsAlgebra;

  let position1: any;
  let position2: any;

  /// @dev The minimum tick that may be passed to #getSqrtRatioAtTick computed from log base 1.0001 of 2**-128
  const MIN_TICK = -887220;
  /// @dev The maximum tick that may be passed to #getSqrtRatioAtTick computed from log base 1.0001 of 2**128
  const MAX_TICK = 887220;

  const provider = ethers.provider;
  const chainId: any = process.env.CHAIN_ID;
  const addresses = chainIdToAddresses[chainId];

  function delay(ms: number) {
    return new Promise((resolve) => setTimeout(resolve, ms));
  }
  describe.only("Tests for Deposit", () => {
    before(async () => {
      accounts = await ethers.getSigners();
      [
        owner,
        depositor1,
        nonOwner,
        treasury,
        _assetManagerTreasury,
        addr1,
        addr2,
        ...addrs
      ] = accounts;

      const provider = ethers.getDefaultProvider();

      const TokenBalanceLibrary = await ethers.getContractFactory(
        "TokenBalanceLibrary"
      );

      tokenBalanceLibrary = await TokenBalanceLibrary.deploy();
      await tokenBalanceLibrary.deployed();

      iaddress = await tokenAddresses();

      const EnsoHandler = await ethers.getContractFactory("EnsoHandler");
      ensoHandler = await EnsoHandler.deploy();
      await ensoHandler.deployed();

      const DepositBatch = await ethers.getContractFactory(
        "DepositBatchExternalPositions"
      );
      depositBatch = await DepositBatch.deploy();
      await depositBatch.deployed();

      const DepositManager = await ethers.getContractFactory(
        "DepositManagerExternalPositions"
      );
      depositManager = await DepositManager.deploy(depositBatch.address);
      await depositManager.deployed();

      const WithdrawBatch = await ethers.getContractFactory("WithdrawBatch");
      withdrawBatch = await WithdrawBatch.deploy();
      await withdrawBatch.deployed();

      const WithdrawManager = await ethers.getContractFactory(
        "WithdrawManager"
      );
      withdrawManager = await WithdrawManager.deploy();
      await withdrawManager.deployed();

      const PositionWrapper = await ethers.getContractFactory(
        "PositionWrapper"
      );
      const positionWrapperBaseAddress = await PositionWrapper.deploy();
      await positionWrapperBaseAddress.deployed();

      const BorrowManager = await ethers.getContractFactory("BorrowManager");
      borrowManager = await BorrowManager.deploy();
      await borrowManager.deployed();

      const ProtocolConfig = await ethers.getContractFactory("ProtocolConfig");
      const _protocolConfig = await upgrades.deployProxy(
        ProtocolConfig,
        [
          treasury.address,
          priceOracle.address,
          positionWrapperBaseAddress.address,
        ],
        { kind: "uups" }
      );

      protocolConfig = ProtocolConfig.attach(_protocolConfig.address);
      await protocolConfig.setCoolDownPeriod("70");
      await protocolConfig.enableSolverHandler(ensoHandler.address);

      const Rebalancing = await ethers.getContractFactory("Rebalancing", {
        libraries: {
          TokenBalanceLibrary: tokenBalanceLibrary.address,
        },
      });
      const rebalancingDefult = await Rebalancing.deploy();
      await rebalancingDefult.deployed();

      const AssetManagementConfig = await ethers.getContractFactory(
        "AssetManagementConfig"
      );
      const assetManagementConfigBase = await AssetManagementConfig.deploy();
      await assetManagementConfigBase.deployed();

      const TokenExclusionManager = await ethers.getContractFactory(
        "TokenExclusionManager"
      );
      const tokenExclusionManagerDefault = await TokenExclusionManager.deploy();
      await tokenExclusionManagerDefault.deployed();

      const Portfolio = await ethers.getContractFactory("Portfolio", {
        libraries: {
          TokenBalanceLibrary: tokenBalanceLibrary.address,
        },
      });
      portfolioContract = await Portfolio.deploy();
      await portfolioContract.deployed();
      const PancakeSwapHandler = await ethers.getContractFactory(
        "UniswapV2Handler"
      );
      swapHandler = await PancakeSwapHandler.deploy();
      await swapHandler.deployed();

      swapHandler.init(addresses.PancakeSwapRouterAddress);

      let whitelistedTokens = [
        iaddress.usdcAddress,
        iaddress.btcAddress,
        iaddress.ethAddress,
        iaddress.wbnbAddress,
        iaddress.usdtAddress,
        iaddress.dogeAddress,
        iaddress.daiAddress,
        iaddress.cakeAddress,
        addresses.LINK_Address,
        addresses.vBTC_Address,
        addresses.vETH_Address,
      ];

      let whitelist = [owner.address];

      zeroAddress = "0x0000000000000000000000000000000000000000";

      const PositionManager = await ethers.getContractFactory(
        "PositionManagerThena"
      );
      const positionManagerBaseAddress = await PositionManager.deploy();
      await positionManagerBaseAddress.deployed();

      const AmountCalculationsAlgebra = await ethers.getContractFactory(
        "AmountCalculationsAlgebra"
      );
      amountCalculationsAlgebra = await AmountCalculationsAlgebra.deploy();
      await amountCalculationsAlgebra.deployed();

      const FeeModule = await ethers.getContractFactory("FeeModule");
      const feeModule = await FeeModule.deploy();
      await feeModule.deployed();

      const TokenRemovalVault = await ethers.getContractFactory(
        "TokenRemovalVault"
      );
      const tokenRemovalVault = await TokenRemovalVault.deploy();
      await tokenRemovalVault.deployed();

      fakePortfolio = await Portfolio.deploy();
      await fakePortfolio.deployed();

      const VelvetSafeModule = await ethers.getContractFactory(
        "VelvetSafeModule"
      );
      velvetSafeModule = await VelvetSafeModule.deploy();
      await velvetSafeModule.deployed();

      const PortfolioFactory = await ethers.getContractFactory(
        "PortfolioFactory"
      );

      const portfolioFactoryInstance = await upgrades.deployProxy(
        PortfolioFactory,
        [
          {
            _basePortfolioAddress: portfolioContract.address,
            _baseTokenExclusionManagerAddress:
              tokenExclusionManagerDefault.address,
            _baseRebalancingAddres: rebalancingDefult.address,
            _baseAssetManagementConfigAddress:
              assetManagementConfigBase.address,
            _feeModuleImplementationAddress: feeModule.address,
            _baseTokenRemovalVaultImplementation: tokenRemovalVault.address,
            _baseVelvetGnosisSafeModuleAddress: velvetSafeModule.address,
            _baseBorrowManager: borrowManager.address,
            _basePositionManager: positionManagerBaseAddress.address,
            _gnosisSingleton: addresses.gnosisSingleton,
            _gnosisFallbackLibrary: addresses.gnosisFallbackLibrary,
            _gnosisMultisendLibrary: addresses.gnosisMultisendLibrary,
            _gnosisSafeProxyFactory: addresses.gnosisSafeProxyFactory,
            _protocolConfig: protocolConfig.address,
          },
        ],
        { kind: "uups" }
      );

      portfolioFactory = PortfolioFactory.attach(
        portfolioFactoryInstance.address
      );

      await withdrawManager.initialize(
        withdrawBatch.address,
        portfolioFactory.address
      );

      console.log("portfolioFactory address:", portfolioFactory.address);
      const portfolioFactoryCreate =
        await portfolioFactory.createPortfolioNonCustodial({
          _name: "PORTFOLIOLY",
          _symbol: "IDX",
          _managementFee: "20",
          _performanceFee: "2500",
          _entryFee: "0",
          _exitFee: "0",
          _initialPortfolioAmount: "100000000000000000000",
          _minPortfolioTokenHoldingAmount: "10000000000000000",
          _assetManagerTreasury: _assetManagerTreasury.address,
          _whitelistedTokens: whitelistedTokens,
          _public: true,
          _transferable: true,
          _transferableToPublic: true,
          _whitelistTokens: true,
          _externalPositionManagementWhitelisted: true,
        });

      const portfolioFactoryCreate2 = await portfolioFactory
        .connect(nonOwner)
        .createPortfolioNonCustodial({
          _name: "PORTFOLIOLY",
          _symbol: "IDX",
          _managementFee: "200",
          _performanceFee: "2500",
          _entryFee: "0",
          _exitFee: "0",
          _initialPortfolioAmount: "100000000000000000000",
          _minPortfolioTokenHoldingAmount: "10000000000000000",
          _assetManagerTreasury: _assetManagerTreasury.address,
          _whitelistedTokens: whitelistedTokens,
          _public: true,
          _transferable: false,
          _transferableToPublic: false,
          _whitelistTokens: false,
          _externalPositionManagementWhitelisted: false,
        });
      const portfolioAddress = await portfolioFactory.getPortfolioList(0);
      const portfolioInfo = await portfolioFactory.PortfolioInfolList(0);

      const portfolioAddress1 = await portfolioFactory.getPortfolioList(1);
      const portfolioInfo1 = await portfolioFactory.PortfolioInfolList(1);

      portfolio = await ethers.getContractAt(
        Portfolio__factory.abi,
        portfolioAddress
      );
      const PortfolioCalculations = await ethers.getContractFactory(
        "PortfolioCalculations",
        {
          libraries: {
            TokenBalanceLibrary: tokenBalanceLibrary.address,
          },
        }
      );
      feeModule0 = FeeModule.attach(await portfolio.feeModule());
      portfolioCalculations = await PortfolioCalculations.deploy();
      await portfolioCalculations.deployed();

      portfolio1 = await ethers.getContractAt(
        Portfolio__factory.abi,
        portfolioAddress1
      );

      rebalancing = await ethers.getContractAt(
        Rebalancing__factory.abi,
        portfolioInfo.rebalancing
      );

      rebalancing1 = await ethers.getContractAt(
        Rebalancing__factory.abi,
        portfolioInfo1.rebalancing
      );

      tokenExclusionManager = await ethers.getContractAt(
        TokenExclusionManager__factory.abi,
        portfolioInfo.tokenExclusionManager
      );

      tokenExclusionManager1 = await ethers.getContractAt(
        TokenExclusionManager__factory.abi,
        portfolioInfo1.tokenExclusionManager
      );

      const config = await portfolio.assetManagementConfig();
      const config1 = await portfolio1.assetManagementConfig();

      assetManagementConfig = AssetManagementConfig.attach(config);
      assetManagementConfig1 = AssetManagementConfig.attach(config1);

      await assetManagementConfig.enableUniSwapV3Manager();

      let positionManagerAddress =
        await assetManagementConfig.positionManager();

      positionManager = PositionManager.attach(positionManagerAddress);

      console.log("portfolio deployed to:", portfolio.address);

      console.log("rebalancing:", rebalancing1.address);
    });

    describe("Deposit Tests", function () {
      it("non owner should not be able to enable the uniswapV3 position manager", async () => {
        await expect(
          assetManagementConfig.connect(nonOwner).enableUniSwapV3Manager()
        ).to.be.revertedWithCustomError(
          assetManagementConfig,
          "CallerNotAssetManager"
        );
      });

      it("owner should not be able to enable the uniswapV3 position manager after it has already been enabled", async () => {
        await expect(
          assetManagementConfig.enableUniSwapV3Manager()
        ).to.be.revertedWithCustomError(
          assetManagementConfig,
          "UniSwapV3WrapperAlreadyEnabled"
        );
      });

<<<<<<< HEAD
      it("owner should not be able to enable the uniswapV3 position manager if not enabled during portfolio creation", async () => {
        await expect(
          assetManagementConfig1.connect(nonOwner).enableUniSwapV3Manager()
        ).to.be.revertedWithCustomError(
          assetManagementConfig,
          "ExternalPositionManagementNotWhitelisted"
        );
=======
      it("owner should not be able to create a new position when protocol is paused", async () => {
        // UniswapV3 position
        const token0 = iaddress.usdtAddress;
        const token1 = iaddress.usdcAddress;

        await protocolConfig.setProtocolPause(true);

        await expect(
          positionManager
            .connect(nonOwner)
            .createNewWrapperPosition(
              token0,
              token1,
              "Test",
              "t",
              MIN_TICK,
              MAX_TICK
            )
        ).to.be.revertedWithCustomError(positionManager, "ProtocolIsPaused");

        await protocolConfig.setProtocolPause(false);
>>>>>>> 1c62b675
      });

      it("non owner should not be able to create a new position", async () => {
        // UniswapV3 position
        const token0 = iaddress.usdtAddress;
        const token1 = iaddress.usdcAddress;

        await expect(
          positionManager
            .connect(nonOwner)
            .createNewWrapperPosition(
              token0,
              token1,
              "Test",
              "t",
              MIN_TICK,
              MAX_TICK
            )
        ).to.be.revertedWithCustomError(
          positionManager,
          "CallerNotAssetManager"
        );
      });

      it("owner should not be able to create a new position with a non-whitelisted token", async () => {
        // UniswapV3 position
        const token0 = iaddress.usdcAddress;
        const token1 = addresses.DOT;

        await expect(
          positionManager.createNewWrapperPosition(
            token0,
            token1,
            "Test",
            "t",
            MIN_TICK,
            MAX_TICK
          )
        ).to.be.revertedWithCustomError(positionManager, "TokenNotWhitelisted");
      });

      it("owner should create new position", async () => {
        // UniswapV3 position
        const token0 = iaddress.usdtAddress;
        const token1 = iaddress.usdcAddress;

        await positionManager.createNewWrapperPosition(
          token0,
          token1,
          "Test",
          "t",
          MIN_TICK,
          MAX_TICK
        );

        position1 = await positionManager.deployedPositionWrappers(0);

        const PositionWrapper = await ethers.getContractFactory(
          "PositionWrapper"
        );
        positionWrapper = PositionWrapper.attach(position1);
      });

      it("should init tokens should fail if the list includes a non-whitelisted token", async () => {
        await expect(
          portfolio.initToken([
            addresses.DOT,
            iaddress.btcAddress,
            iaddress.cakeAddress,
            position1,
          ])
        ).to.be.revertedWithCustomError(portfolio, "TokenNotWhitelisted");
      });

      it("should init tokens", async () => {
        await portfolio.initToken([
          iaddress.usdtAddress,
          iaddress.btcAddress,
          iaddress.ethAddress,
          position1,
        ]);
      });

      it("owner should approve tokens to permit2 contract", async () => {
        const tokens = await portfolio.getTokens();
        const ERC20 = await ethers.getContractFactory("ERC20Upgradeable");
        for (let i = 0; i < tokens.length; i++) {
          await ERC20.attach(tokens[i]).approve(PERMIT2_ADDRESS, 0);
          await ERC20.attach(tokens[i]).approve(
            PERMIT2_ADDRESS,
            MaxAllowanceTransferAmount
          );
        }
      });

      it("nonOwner should approve tokens to permit2 contract", async () => {
        const tokens = await portfolio.getTokens();
        const ERC20 = await ethers.getContractFactory("ERC20Upgradeable");
        for (let i = 0; i < tokens.length; i++) {
          await ERC20.attach(tokens[i])
            .connect(nonOwner)
            .approve(PERMIT2_ADDRESS, MaxAllowanceTransferAmount);
        }
      });

      it("should not be able to create new wrapper position and deposit when protocol is paused", async () => {
        await protocolConfig.setProtocolPause(true);

        const token0 = iaddress.usdtAddress;
        const token1 = iaddress.usdcAddress;

        const params = {
          _amount0Desired: 1000,
          _amount1Desired: 1000,
          _amount0Min: 0,
          _amount1Min: 0,
          _tickLower: MIN_TICK,
          _tickUpper: MAX_TICK,
        };

        await expect(
          positionManager.createNewWrapperPositionAndDeposit(
            owner.address,
            token0,
            token1,
            "Test",
            "t",
            params
          )
        ).to.be.revertedWithCustomError(positionManager, "ProtocolIsPaused");

        await protocolConfig.setProtocolPause(false);
      });

      it("should not be able to initialize position and deposit when protocol is paused", async () => {
        await protocolConfig.setProtocolPause(true);

        await expect(
          positionManager.initializePositionAndDeposit(
            owner.address,
            position1,
            {
              _amount0Desired: 1000,
              _amount1Desired: 1000,
              _amount0Min: 0,
              _amount1Min: 0,
            }
          )
        ).to.be.revertedWithCustomError(positionManager, "ProtocolIsPaused");

        await protocolConfig.setProtocolPause(false);
      });

      it("increasing liquidity should fail if protocol is paused", async () => {
        await protocolConfig.setProtocolPause(true);

        await expect(
          positionManager.increaseLiquidity({
            _dustReceiver: owner.address,
            _positionWrapper: position1,
            _amount0Desired: 1000,
            _amount1Desired: 1000,
            _amount0Min: 0,
            _amount1Min: 0,
            _tokenIn: await positionWrapper.token0(),
            _tokenOut: await positionWrapper.token1(),
            _amountIn: 0,
          })
        ).to.be.revertedWithCustomError(positionManager, "ProtocolIsPaused");

        await protocolConfig.setProtocolPause(true);
      });

      it("should not be able to decrease liquidity when protocol is paused", async () => {
        await protocolConfig.setEmergencyPause(true, false);

        await expect(
          positionManager.decreaseLiquidity(
            position1,
            10000,
            0,
            0,
            await positionWrapper.token0(),
            await positionWrapper.token1(),
            0
          )
        ).to.be.revertedWithCustomError(
          positionManager,
          "ProtocolEmergencyPaused"
        );

        await protocolConfig.setEmergencyPause(false, true);
      });

      it("should not be able to update range when protocol is paused", async () => {
        await protocolConfig.setProtocolPause(true);

        const token0 = await positionWrapper.token0();
        const token1 = await positionWrapper.token1();

        await expect(
          positionManager.updateRange(
            position1,
            token0,
            token1,
            1000,
            0,
            0,
            MIN_TICK,
            MAX_TICK
          )
        ).to.be.revertedWithCustomError(positionManager, "ProtocolIsPaused");

        await protocolConfig.setProtocolPause(false);
      });

      it("should deposit multi-token into fund (First Deposit)", async () => {
        function toDeadline(expiration: number) {
          return Math.floor((Date.now() + expiration) / 1000);
        }

        let tokenDetails = [];
        // swap native token to deposit token
        let amounts = [];

        const permit2 = await ethers.getContractAt(
          "IAllowanceTransfer",
          PERMIT2_ADDRESS
        );

        const supplyBefore = await portfolio.totalSupply();

        const tokens = await portfolio.getTokens();
        const ERC20 = await ethers.getContractFactory("ERC20Upgradeable");
        for (let i = 0; i < tokens.length; i++) {
          let { nonce } = await permit2.allowance(
            owner.address,
            tokens[i],
            portfolio.address
          );
          if (i < tokens.length - 1) {
            await swapHandler.swapETHToTokens("500", tokens[i], owner.address, {
              value: "100000000000000000",
            });
          } else {
            // UniswapV3 position
            const token0 = await positionWrapper.token0();
            const token1 = await positionWrapper.token1();

            let { swapResult0, swapResult1 } = await swapTokensToLPTokens(
              owner,
              positionManager.address,
              swapHandler.address,
              token0,
              token1,
              "1000000000000000000",
              "1000000000000000000"
            );

            const ERC20Upgradeable = await ethers.getContractFactory(
              "ERC20Upgradeable"
            );
            const balanceT0Before = await ERC20Upgradeable.attach(
              token0
            ).balanceOf(owner.address);
            const balanceT1Before = await ERC20Upgradeable.attach(
              token1
            ).balanceOf(owner.address);

            await positionManager.initializePositionAndDeposit(
              owner.address,
              position1,
              {
                _amount0Desired: swapResult0,
                _amount1Desired: swapResult1,
                _amount0Min: "0",
                _amount1Min: "0",
              }
            );

            const balanceT0After = await ERC20Upgradeable.attach(
              token0
            ).balanceOf(owner.address);
            const balanceT1After = await ERC20Upgradeable.attach(
              token1
            ).balanceOf(owner.address);

            console.log(
              "deposited amount T0: ",
              balanceT0Before.sub(balanceT0After)
            );
            console.log(
              "deposited amount T1: ",
              balanceT1Before.sub(balanceT1After)
            );
          }

          let balance = await ERC20.attach(tokens[i]).balanceOf(owner.address);
          let detail = {
            token: tokens[i],
            amount: balance,
            expiration: toDeadline(/* 30 minutes= */ 1000 * 60 * 60 * 30),
            nonce,
          };
          amounts.push(balance);
          tokenDetails.push(detail);
        }

        console.log(
          "user balance after first deposit, first mint",
          await positionWrapper.balanceOf(owner.address)
        );

        console.log("total supply", await positionWrapper.totalSupply());

        const permit: PermitBatch = {
          details: tokenDetails,
          spender: portfolio.address,
          sigDeadline: toDeadline(/* 30 minutes= */ 1000 * 60 * 60 * 30),
        };

        const { domain, types, values } = AllowanceTransfer.getPermitData(
          permit,
          PERMIT2_ADDRESS,
          chainId
        );
        const signature = await owner._signTypedData(domain, types, values);

        await portfolio.multiTokenDeposit(amounts, "0", permit, signature);

        const supplyAfter = await portfolio.totalSupply();

        expect(Number(supplyAfter)).to.be.greaterThan(Number(supplyBefore));
        expect(Number(supplyAfter)).to.be.equals(
          Number("100000000000000000000")
        );
        console.log("supplyAfter", supplyAfter);
      });

      it("should deposit multi-token into fund (Second Deposit)", async () => {
        let amounts = [];
        let newAmounts: any = [];
        let leastPercentage = 0;
        function toDeadline(expiration: number) {
          return Math.floor((Date.now() + expiration) / 1000);
        }

        let tokenDetails = [];
        // swap native token to deposit token

        const permit2 = await ethers.getContractAt(
          "IAllowanceTransfer",
          PERMIT2_ADDRESS
        );

        const supplyBefore = await portfolio.totalSupply();

        const tokens = await portfolio.getTokens();
        const ERC20 = await ethers.getContractFactory("ERC20Upgradeable");
        for (let i = 0; i < tokens.length; i++) {
          let { nonce } = await permit2.allowance(
            owner.address,
            tokens[i],
            portfolio.address
          );
          if (i < tokens.length - 1) {
            await swapHandler.swapETHToTokens("500", tokens[i], owner.address, {
              value: "150000000000000000",
            });
          } else {
            // UniswapV3 position
            const token0 = await positionWrapper.token0();
            const token1 = await positionWrapper.token1();

            await increaseLiquidity(
              owner,
              positionManager.address,
              swapHandler.address,
              token0,
              token1,
              position1,
              "100000000000000000",
              "100000000000000000"
            );
          }

          let balance = await ERC20.attach(tokens[i]).balanceOf(owner.address);
          let detail = {
            token: tokens[i],
            amount: balance,
            expiration: toDeadline(/* 30 minutes= */ 1000 * 60 * 60 * 30),
            nonce,
          };
          amounts.push(balance);
          tokenDetails.push(detail);
        }

        console.log(
          "user balance",
          await positionWrapper.balanceOf(owner.address)
        );

        console.log("total supply", await positionWrapper.totalSupply());

        const permit: PermitBatch = {
          details: tokenDetails,
          spender: portfolio.address,
          sigDeadline: toDeadline(/* 30 minutes= */ 1000 * 60 * 60 * 30),
        };

        const { domain, types, values } = AllowanceTransfer.getPermitData(
          permit,
          PERMIT2_ADDRESS,
          chainId
        );
        const signature = await owner._signTypedData(domain, types, values);

        // Calculation to make minimum amount value for user---------------------------------
        let result = await portfolioCalculations.getUserAmountToDeposit(
          amounts,
          portfolio.address
        );
        //-----------------------------------------------------------------------------------

        newAmounts = result[0];
        leastPercentage = result[1];

        let inputAmounts = [];
        for (let i = 0; i < newAmounts.length; i++) {
          inputAmounts.push(ethers.BigNumber.from(newAmounts[i]).toString());
        }

        console.log("leastPercentage ", leastPercentage);
        console.log("totalSupply ", await portfolio.totalSupply());

        let mintAmount =
          (await calcuateExpectedMintAmount(
            leastPercentage,
            await portfolio.totalSupply()
          )) * 0.98; // 2% entry fee

        // considering 1% slippage
        await portfolio.multiTokenDeposit(
          inputAmounts,
          mintAmount.toString(),
          permit,
          signature // slippage 1%
        );

        const supplyAfter = await portfolio.totalSupply();
        expect(Number(supplyAfter)).to.be.greaterThan(Number(supplyBefore));
        console.log("supplyAfter", supplyAfter);
      });

      it("should deposit multi-token into fund (Third Deposit)", async () => {
        let amounts = [];
        let newAmounts: any = [];
        let leastPercentage = 0;
        function toDeadline(expiration: number) {
          return Math.floor((Date.now() + expiration) / 1000);
        }

        let tokenDetails = [];
        // swap native token to deposit token

        const permit2 = await ethers.getContractAt(
          "IAllowanceTransfer",
          PERMIT2_ADDRESS
        );

        const supplyBefore = await portfolio.totalSupply();

        const tokens = await portfolio.getTokens();
        const ERC20 = await ethers.getContractFactory("ERC20Upgradeable");
        for (let i = 0; i < tokens.length; i++) {
          let { nonce } = await permit2.allowance(
            owner.address,
            tokens[i],
            portfolio.address
          );
          if (i < tokens.length - 1) {
            await swapHandler.swapETHToTokens("500", tokens[i], owner.address, {
              value: "150000000000000000",
            });
          } else {
            // UniswapV3 position
            const token0 = await positionWrapper.token0();
            const token1 = await positionWrapper.token1();

            await increaseLiquidity(
              owner,
              positionManager.address,
              swapHandler.address,
              token0,
              token1,
              position1,
              "100000000000000000",
              "100000000000000000"
            );
          }
          let balance = await ERC20.attach(tokens[i]).balanceOf(owner.address);
          let detail = {
            token: tokens[i],
            amount: balance,
            expiration: toDeadline(/* 30 minutes= */ 1000 * 60 * 60 * 30),
            nonce,
          };
          amounts.push(balance);
          tokenDetails.push(detail);
        }

        console.log(
          "user balance",
          await positionWrapper.balanceOf(owner.address)
        );

        console.log("total supply", await positionWrapper.totalSupply());

        const permit: PermitBatch = {
          details: tokenDetails,
          spender: portfolio.address,
          sigDeadline: toDeadline(/* 30 minutes= */ 1000 * 60 * 60 * 30),
        };

        const { domain, types, values } = AllowanceTransfer.getPermitData(
          permit,
          PERMIT2_ADDRESS,
          chainId
        );
        const signature = await owner._signTypedData(domain, types, values);

        // Calculation to make minimum amount value for user---------------------------------
        let result = await portfolioCalculations.getUserAmountToDeposit(
          amounts,
          portfolio.address
        );
        //-----------------------------------------------------------------------------------

        newAmounts = result[0];
        leastPercentage = result[1];

        let inputAmounts = [];
        for (let i = 0; i < newAmounts.length; i++) {
          inputAmounts.push(ethers.BigNumber.from(newAmounts[i]).toString());
        }

        console.log("leastPercentage ", leastPercentage);
        console.log("totalSupply ", await portfolio.totalSupply());

        let mintAmount =
          (await calcuateExpectedMintAmount(
            leastPercentage,
            await portfolio.totalSupply()
          )) * 0.98; // 2% entry fee

        // considering 1% slippage
        await portfolio.multiTokenDeposit(
          inputAmounts,
          mintAmount.toString(),
          permit,
          signature // slippage 1%
        );

        const supplyAfter = await portfolio.totalSupply();
        expect(Number(supplyAfter)).to.be.greaterThan(Number(supplyBefore));
        console.log("supplyAfter", supplyAfter);
      });

      it("should deposit multi-token into fund from nonOwner (Fourth Deposit)", async () => {
        let amounts = [];
        let newAmounts: any = [];
        let leastPercentage = 0;
        function toDeadline(expiration: number) {
          return Math.floor((Date.now() + expiration) / 1000);
        }

        let tokenDetails = [];
        // swap native token to deposit token

        const permit2 = await ethers.getContractAt(
          "IAllowanceTransfer",
          PERMIT2_ADDRESS
        );

        const supplyBefore = await portfolio.totalSupply();

        const tokens = await portfolio.getTokens();
        const ERC20 = await ethers.getContractFactory("ERC20Upgradeable");
        for (let i = 0; i < tokens.length; i++) {
          let { nonce } = await permit2.allowance(
            nonOwner.address,
            tokens[i],
            portfolio.address
          );
          if (i < tokens.length - 1) {
            await swapHandler.swapETHToTokens(
              "500",
              tokens[i],
              nonOwner.address,
              {
                value: "150000000000000000",
              }
            );
          } else {
            // UniswapV3 position
            const token0 = await positionWrapper.token0();
            const token1 = await positionWrapper.token1();

            await increaseLiquidity(
              nonOwner,
              positionManager.address,
              swapHandler.address,
              token0,
              token1,
              position1,
              "100000000000000000",
              "100000000000000000"
            );
          }

          let balance = await ERC20.attach(tokens[i]).balanceOf(
            nonOwner.address
          );
          let detail = {
            token: tokens[i],
            amount: balance,
            expiration: toDeadline(/* 30 minutes= */ 1000 * 60 * 60 * 30),
            nonce,
          };
          amounts.push(balance);
          tokenDetails.push(detail);
        }

        console.log(
          "user balance",
          await positionWrapper.balanceOf(nonOwner.address)
        );

        console.log("total supply", await positionWrapper.totalSupply());

        const permit: PermitBatch = {
          details: tokenDetails,
          spender: portfolio.address,
          sigDeadline: toDeadline(/* 30 minutes= */ 1000 * 60 * 60 * 30),
        };

        const { domain, types, values } = AllowanceTransfer.getPermitData(
          permit,
          PERMIT2_ADDRESS,
          chainId
        );
        const signature = await nonOwner._signTypedData(domain, types, values);

        // Calculation to make minimum amount value for user---------------------------------
        let result = await portfolioCalculations.getUserAmountToDeposit(
          amounts,
          portfolio.address
        );
        //-----------------------------------------------------------------------------------

        newAmounts = result[0];
        leastPercentage = result[1];

        let inputAmounts = [];
        for (let i = 0; i < newAmounts.length; i++) {
          inputAmounts.push(ethers.BigNumber.from(newAmounts[i]).toString());
        }

        console.log("leastPercentage ", leastPercentage);
        console.log("totalSupply ", await portfolio.totalSupply());

        let mintAmount =
          (await calcuateExpectedMintAmount(
            leastPercentage,
            await portfolio.totalSupply()
          )) * 0.98; // 2% entry fee

        // considering 1% slippage
        await portfolio.connect(nonOwner).multiTokenDeposit(
          inputAmounts,
          mintAmount.toString(),
          permit,
          signature // slippage 1%
        );

        const supplyAfter = await portfolio.totalSupply();
        expect(Number(supplyAfter)).to.be.greaterThan(Number(supplyBefore));
        console.log("supplyAfter", supplyAfter);
      });

      it("nonOwner should not be able to update the price range", async () => {
        const token0 = await positionWrapper.token0();
        const token1 = await positionWrapper.token1();

        await expect(
          positionManager
            .connect(nonOwner)
            .updateRange(position1, token0, token1, 0, 0, 0, MIN_TICK, MAX_TICK)
        ).to.be.revertedWithCustomError(
          positionManager,
          "CallerNotAssetManager"
        );
      });

      it("owner should not be able to update the price range with zero swap amount", async () => {
        let totalSupplyBefore = await positionWrapper.totalSupply();

        const token0 = await positionWrapper.token0();
        const token1 = await positionWrapper.token1();

        const newTickLower = -180;
        const newTickUpper = 240;

        await expect(
          positionManager.updateRange(
            position1,
            token0,
            token1,
            0,
            0,
            0,
            newTickLower,
            newTickUpper
          )
        ).to.be.revertedWithCustomError(positionManager, "InvalidSwapAmount");

        let totalSupplyAfter = await positionWrapper.totalSupply();
        expect(totalSupplyAfter).to.be.equals(totalSupplyBefore);
      });

      it("owner should not be able to update the price range with random swap amount", async () => {
        let totalSupplyBefore = await positionWrapper.totalSupply();

        const token0 = await positionWrapper.token0();
        const token1 = await positionWrapper.token1();

        const newTickLower = -180;
        const newTickUpper = 240;

        await expect(
          positionManager.updateRange(
            position1,
            token0,
            token1,
            1000,
            0,
            0,
            newTickLower,
            newTickUpper
          )
        ).to.be.revertedWithCustomError(positionManager, "InvalidSwapAmount");

        let totalSupplyAfter = await positionWrapper.totalSupply();
        expect(totalSupplyAfter).to.be.equals(totalSupplyBefore);
      });

      it("owner should update the price range", async () => {
        let totalSupplyBefore = await positionWrapper.totalSupply();

        const newTickLower = -180;
        const newTickUpper = 240;

        let updateRangeData = await calculateSwapAmountUpdateRange(
          positionManager.address,
          position1,
          newTickLower,
          newTickUpper
        );

        await positionManager.updateRange(
          position1,
          updateRangeData.tokenIn,
          updateRangeData.tokenOut,
          updateRangeData.swapAmount.toString(),
          0,
          0,
          newTickLower,
          newTickUpper
        );

        let totalSupplyAfter = await positionWrapper.totalSupply();
        expect(totalSupplyAfter).to.be.equals(totalSupplyBefore);
      });

      it("should withdraw in multitoken by nonwOwner", async () => {
        await ethers.provider.send("evm_increaseTime", [70]);

        const supplyBefore = await portfolio.totalSupply();
        const amountPortfolioToken = await portfolio.balanceOf(
          nonOwner.address
        );

        const ERC20 = await ethers.getContractFactory("ERC20Upgradeable");
        const tokens = await portfolio.getTokens();

        let tokenBalanceBefore: any = [];
        for (let i = 0; i < tokens.length; i++) {
          tokenBalanceBefore[i] = await ERC20.attach(tokens[i]).balanceOf(
            nonOwner.address
          );
        }

        await portfolio
          .connect(nonOwner)
          .multiTokenWithdrawal(BigNumber.from(amountPortfolioToken), {
            _factory: zeroAddress,
            _token0: zeroAddress, //USDT - Pool token
            _token1: zeroAddress, //USDC - Pool token
            _flashLoanToken: zeroAddress, //Token to take flashlaon
            _solverHandler: zeroAddress, //Handler to swap
            _flashLoanAmount: [0],
            firstSwapData: ["0x"],
            secondSwapData: ["0x"],
          });

        const supplyAfter = await portfolio.totalSupply();

        for (let i = 0; i < tokens.length; i++) {
          let tokenBalanceAfter = await ERC20.attach(tokens[i]).balanceOf(
            nonOwner.address
          );
          expect(Number(tokenBalanceAfter)).to.be.greaterThan(
            Number(tokenBalanceBefore[i])
          );
        }
        expect(Number(supplyBefore)).to.be.greaterThan(Number(supplyAfter));

        await decreaseLiquidity(nonOwner, positionManager.address, position1);
      });

      it("should withdraw in multitoken by owner", async () => {
        await ethers.provider.send("evm_increaseTime", [70]);

        const supplyBefore = await portfolio.totalSupply();
        const amountPortfolioToken = await portfolio.balanceOf(owner.address);

        const ERC20 = await ethers.getContractFactory("ERC20Upgradeable");
        const tokens = await portfolio.getTokens();

        let tokenBalanceBefore: any = [];
        for (let i = 0; i < tokens.length; i++) {
          tokenBalanceBefore[i] = await ERC20.attach(tokens[i]).balanceOf(
            owner.address
          );
        }

        await portfolio
          .connect(owner)
          .multiTokenWithdrawal(BigNumber.from(amountPortfolioToken), {
            _factory: zeroAddress,
            _token0: zeroAddress, //USDT - Pool token
            _token1: zeroAddress, //USDC - Pool token
            _flashLoanToken: zeroAddress, //Token to take flashlaon
            _solverHandler: zeroAddress, //Handler to swap
            _flashLoanAmount: [0],
            firstSwapData: ["0x"],
            secondSwapData: ["0x"],
          });

        const supplyAfter = await portfolio.totalSupply();

        for (let i = 0; i < tokens.length; i++) {
          let tokenBalanceAfter = await ERC20.attach(tokens[i]).balanceOf(
            owner.address
          );
          expect(Number(tokenBalanceAfter)).to.be.greaterThan(
            Number(tokenBalanceBefore[i])
          );
        }
        expect(Number(supplyBefore)).to.be.greaterThan(Number(supplyAfter));

        await decreaseLiquidity(owner, positionManager.address, position1);
      });

      it("nonOwner should not be able to update allowedRatioDeviationBps param", async () => {
        await expect(
          protocolConfig.connect(nonOwner).updateAllowedRatioDeviationBps(100)
        ).to.be.revertedWith("Ownable: caller is not the owner");
      });

      it("owner should not be able to update allowedRatioDeviationBps param with invalid value", async () => {
        await expect(
          protocolConfig.updateAllowedRatioDeviationBps(20000)
        ).to.be.revertedWithCustomError(protocolConfig, "InvalidDeviationBps");
      });

      it("owner should be able to update allowedRatioDeviationBps param", async () => {
        await protocolConfig.updateAllowedRatioDeviationBps(100);
      });

      it("owner should not be able to upgrade the position wrapper if protocol is not paused", async () => {
        const PositionWrapper = await ethers.getContractFactory(
          "PositionWrapper"
        );
        const positionWrapperBase = await PositionWrapper.deploy();
        await positionWrapperBase.deployed();

        await expect(
          protocolConfig.upgradePositionWrapper(
            [position1],
            positionWrapperBase.address
          )
        ).to.be.revertedWithCustomError(protocolConfig, "ProtocolNotPaused");
      });

      it("owner should not be able to  upgrade the position manager if protocol is not paused", async () => {
        const PositionManager = await ethers.getContractFactory(
          "PositionManagerThena"
        );
        const positionManagerBase = await PositionManager.deploy();
        await positionManagerBase.deployed();

        await expect(
          portfolioFactory.upgradePositionManager(
            [positionManager.address],
            positionManagerBase.address
          )
        ).to.be.revertedWithCustomError(portfolioFactory, "ProtocolNotPaused");
      });

      it("should pause protocol", async () => {
        await protocolConfig.setProtocolPause(true);
      });

      it("should upgrade the position manager", async () => {
        const PositionManager = await ethers.getContractFactory(
          "PositionManagerThena"
        );
        const positionManagerBase = await PositionManager.deploy();
        await positionManagerBase.deployed();

        await portfolioFactory.upgradePositionManager(
          [positionManager.address],
          positionManagerBase.address
        );
      });

      it("nonOwner should not be able to upgrade the position manager", async () => {
        const PositionManager = await ethers.getContractFactory(
          "PositionManagerThena"
        );
        const positionManagerBase = await PositionManager.deploy();
        await positionManagerBase.deployed();

        await expect(
          portfolioFactory
            .connect(nonOwner)
            .upgradePositionManager(
              [positionManager.address],
              positionManagerBase.address
            )
        ).to.be.revertedWith("Ownable: caller is not the owner");
      });

      it("should upgrade the position wrapper", async () => {
        const PositionWrapper = await ethers.getContractFactory(
          "PositionWrapper"
        );
        const positionWrapperBase = await PositionWrapper.deploy();
        await positionWrapperBase.deployed();

        await protocolConfig.upgradePositionWrapper(
          [position1],
          positionWrapperBase.address
        );
      });

      it("nonOwner should not be able to upgrade the position wrapper", async () => {
        const PositionWrapper = await ethers.getContractFactory(
          "PositionWrapper"
        );
        const positionWrapperBase = await PositionWrapper.deploy();
        await positionWrapperBase.deployed();

        await expect(
          protocolConfig
            .connect(nonOwner)
            .upgradePositionWrapper([position1], positionWrapperBase.address)
        ).to.be.revertedWith("Ownable: caller is not the owner");
      });
    });
  });
});<|MERGE_RESOLUTION|>--- conflicted
+++ resolved
@@ -457,7 +457,6 @@
         );
       });
 
-<<<<<<< HEAD
       it("owner should not be able to enable the uniswapV3 position manager if not enabled during portfolio creation", async () => {
         await expect(
           assetManagementConfig1.connect(nonOwner).enableUniSwapV3Manager()
@@ -465,7 +464,8 @@
           assetManagementConfig,
           "ExternalPositionManagementNotWhitelisted"
         );
-=======
+      });
+
       it("owner should not be able to create a new position when protocol is paused", async () => {
         // UniswapV3 position
         const token0 = iaddress.usdtAddress;
@@ -487,7 +487,6 @@
         ).to.be.revertedWithCustomError(positionManager, "ProtocolIsPaused");
 
         await protocolConfig.setProtocolPause(false);
->>>>>>> 1c62b675
       });
 
       it("non owner should not be able to create a new position", async () => {
