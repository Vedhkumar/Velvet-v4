import { SignerWithAddress } from "@nomiclabs/hardhat-ethers/signers";
import { expect, use } from "chai";
import "@nomicfoundation/hardhat-chai-matchers";
import { ethers, network, upgrades } from "hardhat";
import { BigNumber, Contract } from "ethers";
import VENUS_CHAINLINK_ORACLE_ABI from "../abi/venus_chainlink_oracle.json";

import {
  createEnsoCallData,
  createEnsoCallDataRoute,
} from "./IntentCalculations";

import { tokenAddresses, IAddresses, priceOracle } from "./Deployments.test";

import {
  Portfolio,
  Portfolio__factory,
  ProtocolConfig,
  Rebalancing__factory,
  PortfolioFactory,
  UniswapV2Handler,
  VelvetSafeModule,
  FeeModule,
  FeeModule__factory,
  EnsoHandler,
  EnsoHandlerBundled,
  AccessController__factory,
  TokenExclusionManager__factory,
  TokenBalanceLibrary,
  BorrowManager,
  DepositBatch,
  DepositManager,
  WithdrawBatch,
  WithdrawManager,
  VenusAssetHandler,
  IAssetHandler,
  IVenusComptroller,
} from "../../typechain";

import { chainIdToAddresses } from "../../scripts/networkVariables";

var chai = require("chai");
const axios = require("axios");
const qs = require("qs");
//use default BigNumber
chai.use(require("chai-bignumber")());

describe.only("Tests for Deposit", () => {
  let accounts;
  let iaddress: IAddresses;
  let vaultAddress: string;
  let velvetSafeModule: VelvetSafeModule;
  let portfolio: any;
  let portfolio1: any;
  let portfolioCalculations: any;
  let tokenExclusionManager: any;
  let tokenExclusionManager1: any;
  let borrowManager: BorrowManager;
  let ensoHandler: EnsoHandler;
  let depositBatch: DepositBatch;
  let depositManager: DepositManager;
  let venusAssetHandler: VenusAssetHandler;
  let withdrawBatch: WithdrawBatch;
  let withdrawManager: WithdrawManager;
  let portfolioContract: Portfolio;
  let comptroller: Contract;
  let portfolioFactory: PortfolioFactory;
  let swapHandler: UniswapV2Handler;
  let rebalancing: any;
  let rebalancing1: any;
  let tokenBalanceLibrary: TokenBalanceLibrary;
  let protocolConfig: ProtocolConfig;
  let positionWrapper: any;
  let fakePortfolio: Portfolio;
  let txObject;
  let owner: SignerWithAddress;
  let treasury: SignerWithAddress;
  let _assetManagerTreasury: SignerWithAddress;
  let nonOwner: SignerWithAddress;
  let depositor1: SignerWithAddress;
  let addr2: SignerWithAddress;
  let addr1: SignerWithAddress;
  let addrs: SignerWithAddress[];
  let feeModule0: FeeModule;
  const assetManagerHash = ethers.utils.keccak256(
    ethers.utils.toUtf8Bytes("ASSET_MANAGER")
  );

  const provider = ethers.provider;
  const chainId: any = process.env.CHAIN_ID;
  const addresses = chainIdToAddresses[chainId];

  function delay(ms: number) {
    return new Promise((resolve) => setTimeout(resolve, ms));
  }

  describe.only("Tests for Deposit", () => {
    before(async () => {
      accounts = await ethers.getSigners();
      [
        owner,
        depositor1,
        nonOwner,
        treasury,
        _assetManagerTreasury,
        addr1,
        addr2,
        ...addrs
      ] = accounts;

      iaddress = await tokenAddresses();

      const EnsoHandler = await ethers.getContractFactory("EnsoHandler");
      ensoHandler = await EnsoHandler.deploy();
      await ensoHandler.deployed();

      const DepositBatch = await ethers.getContractFactory("DepositBatch");
      depositBatch = await DepositBatch.deploy();
      await depositBatch.deployed();

      const DepositManager = await ethers.getContractFactory("DepositManager");
      depositManager = await DepositManager.deploy(depositBatch.address);
      await depositManager.deployed();

      const WithdrawBatch = await ethers.getContractFactory("WithdrawBatch");
      withdrawBatch = await WithdrawBatch.deploy();
      await withdrawBatch.deployed();

      const WithdrawManager = await ethers.getContractFactory(
        "WithdrawManager"
      );
      withdrawManager = await WithdrawManager.deploy();
      await withdrawManager.deployed();

      const TokenBalanceLibrary = await ethers.getContractFactory(
        "TokenBalanceLibrary"
      );

      tokenBalanceLibrary = await TokenBalanceLibrary.deploy();
      tokenBalanceLibrary.deployed();

      const PositionWrapper = await ethers.getContractFactory(
        "PositionWrapper"
      );
      const positionWrapperBaseAddress = await PositionWrapper.deploy();
      await positionWrapperBaseAddress.deployed();

      const ProtocolConfig = await ethers.getContractFactory("ProtocolConfig");

      const _protocolConfig = await upgrades.deployProxy(
        ProtocolConfig,
        [
          treasury.address,
          priceOracle.address,
          positionWrapperBaseAddress.address,
        ],
        { kind: "uups" }
      );

      const chainLinkOracle = "0x1B2103441A0A108daD8848D8F5d790e4D402921F";

      let oracle = new ethers.Contract(
        chainLinkOracle,
        VENUS_CHAINLINK_ORACLE_ABI,
        owner.provider
      );

      let oracleOwner = await oracle.owner();

      await network.provider.request({
        method: "hardhat_impersonateAccount",
        params: [oracleOwner],
      });
      const oracleSigner = await ethers.getSigner(oracleOwner);

      const tx = await oracle.connect(oracleSigner).setTokenConfigs([
        {
          asset: "0xbBbBBBBbbBBBbbbBbbBbbbbBBbBbbbbBbBbbBBbB",
          feed: "0x0567F2323251f0Aab15c8dFb1967E4e8A7D42aeE",
          maxStalePeriod: "31536000",
        },
        {
          asset: "0x1AF3F329e8BE154074D8769D1FFa4eE058B1DBc3",
          feed: "0x132d3C0B1D2cEa0BC552588063bdBb210FDeecfA",
          maxStalePeriod: "31536000",
        },
        {
          asset: "0x7130d2A12B9BCbFAe4f2634d864A1Ee1Ce3Ead9c",
          feed: "0x264990fbd0A4796A3E3d8E37C4d5F87a3aCa5Ebf",
          maxStalePeriod: "31536000",
        },
      ]);
      await tx.wait();

      protocolConfig = ProtocolConfig.attach(_protocolConfig.address);
      await protocolConfig.setCoolDownPeriod("70");
      await protocolConfig.enableSolverHandler(ensoHandler.address);

      await protocolConfig.enableBorrowableTokens([
        addresses.vBNB_Address,
        addresses.vBTC_Address,
        addresses.vDAI_Address,
        addresses.vUSDT_Address,
      ]);

      const Rebalancing = await ethers.getContractFactory("Rebalancing", {
        libraries: {
          TokenBalanceLibrary: tokenBalanceLibrary.address,
        },
      });
      const rebalancingDefult = await Rebalancing.deploy();
      await rebalancingDefult.deployed();

      const AssetManagementConfig = await ethers.getContractFactory(
        "AssetManagementConfig"
      );
      const assetManagementConfig = await AssetManagementConfig.deploy();
      await assetManagementConfig.deployed();

      const TokenExclusionManager = await ethers.getContractFactory(
        "TokenExclusionManager"
      );
      const tokenExclusionManagerDefault = await TokenExclusionManager.deploy();
      await tokenExclusionManagerDefault.deployed();

      const Portfolio = await ethers.getContractFactory("Portfolio", {
        libraries: {
          TokenBalanceLibrary: tokenBalanceLibrary.address,
        },
      });
      portfolioContract = await Portfolio.deploy();
      await portfolioContract.deployed();

      const VenusAssetHandler = await ethers.getContractFactory(
        "VenusAssetHandler"
      );
      venusAssetHandler = await VenusAssetHandler.deploy();
      await venusAssetHandler.deployed();

      const BorrowManager = await ethers.getContractFactory("BorrowManager");
      borrowManager = await BorrowManager.deploy();
      await borrowManager.deployed();

      await protocolConfig.setAssetHandlers(
        [
          addresses.vBNB_Address,
          addresses.vBTC_Address,
          addresses.vDAI_Address,
          addresses.vUSDT_Address,
          addresses.vUSDT_DeFi_Address,
          addresses.corePool_controller,
        ],
        [
          venusAssetHandler.address,
          venusAssetHandler.address,
          venusAssetHandler.address,
          venusAssetHandler.address,
          venusAssetHandler.address,
          venusAssetHandler.address,
        ]
      );

      await protocolConfig.setSupportedControllers([
        addresses.corePool_controller,
      ]);

      await protocolConfig.setMarketControllers(
        [
          addresses.vBNB_Address,
          addresses.vBTC_Address,
          addresses.vDAI_Address,
          addresses.vUSDT_Address,
          addresses.vUSDT_DeFi_Address,
        ],
        [
          addresses.corePool_controller,
          addresses.corePool_controller,
          addresses.corePool_controller,
          addresses.corePool_controller,
          addresses.defi_controller,
        ]
      );

      let whitelistedTokens = [
        iaddress.usdcAddress,
        iaddress.btcAddress,
        iaddress.ethAddress,
        iaddress.wbnbAddress,
        iaddress.usdtAddress,
        iaddress.dogeAddress,
        iaddress.daiAddress,
        iaddress.cakeAddress,
        addresses.LINK_Address,
        addresses.DOT,
        addresses.vBTC_Address,
        addresses.vETH_Address,
      ];

      let whitelist = [owner.address];

      const PositionManager = await ethers.getContractFactory(
        "PositionManagerThena"
      );
      const positionManagerBaseAddress = await PositionManager.deploy();
      await positionManagerBaseAddress.deployed();

      const FeeModule = await ethers.getContractFactory("FeeModule");
      const feeModule = await FeeModule.deploy();
      await feeModule.deployed();

      const TokenRemovalVault = await ethers.getContractFactory(
        "TokenRemovalVault"
      );
      const tokenRemovalVault = await TokenRemovalVault.deploy();
      await tokenRemovalVault.deployed();

      fakePortfolio = await Portfolio.deploy();
      await fakePortfolio.deployed();

      const VelvetSafeModule = await ethers.getContractFactory(
        "VelvetSafeModule"
      );
      velvetSafeModule = await VelvetSafeModule.deploy();
      await velvetSafeModule.deployed();

      const PortfolioFactory = await ethers.getContractFactory(
        "PortfolioFactory"
      );

      const portfolioFactoryInstance = await upgrades.deployProxy(
        PortfolioFactory,
        [
          {
            _basePortfolioAddress: portfolioContract.address,
            _baseTokenExclusionManagerAddress:
              tokenExclusionManagerDefault.address,
            _baseRebalancingAddres: rebalancingDefult.address,
            _baseAssetManagementConfigAddress: assetManagementConfig.address,
            _feeModuleImplementationAddress: feeModule.address,
            _baseTokenRemovalVaultImplementation: tokenRemovalVault.address,
            _baseVelvetGnosisSafeModuleAddress: velvetSafeModule.address,
            _basePositionManager: positionManagerBaseAddress.address,
            _baseBorrowManager: borrowManager.address,
            _gnosisSingleton: addresses.gnosisSingleton,
            _gnosisFallbackLibrary: addresses.gnosisFallbackLibrary,
            _gnosisMultisendLibrary: addresses.gnosisMultisendLibrary,
            _gnosisSafeProxyFactory: addresses.gnosisSafeProxyFactory,
            _protocolConfig: protocolConfig.address,
          },
        ],
        { kind: "uups" }
      );

      portfolioFactory = PortfolioFactory.attach(
        portfolioFactoryInstance.address
      );

      await withdrawManager.initialize(
        withdrawBatch.address,
        portfolioFactory.address
      );

      console.log("portfolioFactory address:", portfolioFactory.address);
      const portfolioFactoryCreate =
        await portfolioFactory.createPortfolioNonCustodial({
          _name: "PORTFOLIOLY",
          _symbol: "IDX",
          _managementFee: "20",
          _performanceFee: "2500",
          _entryFee: "0",
          _exitFee: "0",
          _initialPortfolioAmount: "100000000000000000000",
          _minPortfolioTokenHoldingAmount: "10000000000000000",
          _assetManagerTreasury: _assetManagerTreasury.address,
          _whitelistedTokens: whitelistedTokens,
          _public: true,
          _transferable: true,
          _transferableToPublic: true,
          _whitelistTokens: false,
          _externalPositionManagementWhitelisted: true,
        });

      const portfolioFactoryCreate2 = await portfolioFactory
        .connect(nonOwner)
        .createPortfolioNonCustodial({
          _name: "PORTFOLIOLY",
          _symbol: "IDX",
          _managementFee: "200",
          _performanceFee: "2500",
          _entryFee: "10",
          _exitFee: "10",
          _initialPortfolioAmount: "100000000000000000000",
          _minPortfolioTokenHoldingAmount: "10000000000000000",
          _assetManagerTreasury: _assetManagerTreasury.address,
          _whitelistedTokens: whitelistedTokens,
          _public: true,
          _transferable: false,
          _transferableToPublic: false,
          _whitelistTokens: false,
          _externalPositionManagementWhitelisted: true,
        });
      const portfolioAddress = await portfolioFactory.getPortfolioList(0);
      const portfolioInfo = await portfolioFactory.PortfolioInfolList(0);

      const portfolioAddress1 = await portfolioFactory.getPortfolioList(1);
      const portfolioInfo1 = await portfolioFactory.PortfolioInfolList(1);

      portfolio = await ethers.getContractAt(
        Portfolio__factory.abi,
        portfolioAddress
      );
      const PortfolioCalculations = await ethers.getContractFactory(
        "PortfolioCalculations",
        {
          libraries: {
            TokenBalanceLibrary: tokenBalanceLibrary.address,
          },
        }
      );
      feeModule0 = FeeModule.attach(await portfolio.feeModule());
      portfolioCalculations = await PortfolioCalculations.deploy();
      await portfolioCalculations.deployed();

      portfolio1 = await ethers.getContractAt(
        Portfolio__factory.abi,
        portfolioAddress1
      );

      rebalancing = await ethers.getContractAt(
        Rebalancing__factory.abi,
        portfolioInfo.rebalancing
      );

      rebalancing1 = await ethers.getContractAt(
        Rebalancing__factory.abi,
        portfolioInfo1.rebalancing
      );

      tokenExclusionManager = await ethers.getContractAt(
        TokenExclusionManager__factory.abi,
        portfolioInfo.tokenExclusionManager
      );

      tokenExclusionManager1 = await ethers.getContractAt(
        TokenExclusionManager__factory.abi,
        portfolioInfo1.tokenExclusionManager
      );

      console.log("portfolio deployed to:", portfolio.address);

      console.log("rebalancing:", rebalancing1.address);
    });

    describe("Deposit Tests", function () {
      it("should init tokens", async () => {
        await portfolio.initToken([
          iaddress.wbnbAddress,
          iaddress.btcAddress,
          iaddress.ethAddress,
          iaddress.dogeAddress,
          iaddress.usdcAddress,
          iaddress.cakeAddress,
        ]);
      });

      it("should swap tokens for user using native token", async () => {
        let tokens = await portfolio.getTokens();

        console.log("SupplyBefore", await portfolio.totalSupply());

        let postResponse = [];

        for (let i = 0; i < tokens.length; i++) {
          let response = await createEnsoCallDataRoute(
            depositBatch.address,
            depositBatch.address,
            "0xeeeeeeeeeeeeeeeeeeeeeeeeeeeeeeeeeeeeeeee",
            tokens[i],
            "100000000000000000"
          );
          postResponse.push(response.data.tx.data);
        }

        const data = await depositBatch.multiTokenSwapETHAndTransfer(
          {
            _minMintAmount: 0,
            _depositAmount: "1000000000000000000",
            _target: portfolio.address,
            _depositToken: "0xeeeeeeeeeeeeeeeeeeeeeeeeeeeeeeeeeeeeeeee",
            _callData: postResponse,
          },
          {
            value: "1000000000000000000",
          }
        );

        console.log("SupplyAfter", await portfolio.totalSupply());
      });

      it("should swap tokens for user using native token", async () => {
        let tokens = await portfolio.getTokens();

        console.log("SupplyBefore", await portfolio.totalSupply());

        let postResponse = [];

        for (let i = 0; i < tokens.length; i++) {
          let response = await createEnsoCallDataRoute(
            depositBatch.address,
            depositBatch.address,
            "0xeeeeeeeeeeeeeeeeeeeeeeeeeeeeeeeeeeeeeeee",
            tokens[i],
            "100000000000000000"
          );
          postResponse.push(response.data.tx.data);
        }

        const data = await depositBatch
          .connect(nonOwner)
          .multiTokenSwapETHAndTransfer(
            {
              _minMintAmount: 0,
              _depositAmount: "1000000000000000000",
              _target: portfolio.address,
              _depositToken: "0xeeeeeeeeeeeeeeeeeeeeeeeeeeeeeeeeeeeeeeee",
              _callData: postResponse,
            },
            {
              value: "1000000000000000000",
            }
          );

        console.log("SupplyAfter", await portfolio.totalSupply());
      });

      it("should rebalance to lending token vBNB", async () => {
        let tokens = await portfolio.getTokens();
        let sellToken = tokens[1];
        let buyToken = addresses.vBNB_Address;

        let newTokens = [tokens[0], buyToken, tokens[2], tokens[3], tokens[4], tokens[5]];

        let vault = await portfolio.vault();

        let ERC20 = await ethers.getContractFactory("ERC20Upgradeable");
        let balance = BigNumber.from(
          await ERC20.attach(sellToken).balanceOf(vault)
        ).toString();

        let balanceToSwap = BigNumber.from(balance).toString();
        console.log("Balance to rebalance", balanceToSwap);

        const postResponse = await createEnsoCallDataRoute(
          ensoHandler.address,
          ensoHandler.address,
          sellToken,
          buyToken,
          balanceToSwap
        );

        const encodedParameters = ethers.utils.defaultAbiCoder.encode(
          [
            " bytes[][]", // callDataEnso
            "bytes[]", // callDataDecreaseLiquidity
            "bytes[][]", // callDataIncreaseLiquidity
            "address[][]", // increaseLiquidityTarget
            "address[]", // underlyingTokensDecreaseLiquidity
            "address[]", // tokensIn
            "address[]", // tokens
            " uint256[]", // minExpectedOutputAmounts
          ],
          [
            [[postResponse.data.tx.data]],
            [],
            [[]],
            [[]],
            [],
            [sellToken],
            [buyToken],
            [0],
          ]
        );

        await rebalancing.updateTokens({
          _newTokens: newTokens,
          _sellTokens: [sellToken],
          _sellAmounts: [balanceToSwap],
          _handler: ensoHandler.address,
          _callData: encodedParameters,
        });

        console.log(
          "balance after sell",
          await ERC20.attach(sellToken).balanceOf(vault)
        );
        console.log(
          "balance after buy",
          await ERC20.attach(buyToken).balanceOf(vault)
        );
      });

      it("should rebalance to lending token vBTC", async () => {
        let tokens = await portfolio.getTokens();
        let sellToken = tokens[2];
        let buyToken = addresses.vBTC_Address;

        let newTokens = [tokens[0], tokens[1], buyToken,tokens[3], tokens[4], tokens[5]];

        let vault = await portfolio.vault();

        let ERC20 = await ethers.getContractFactory("ERC20Upgradeable");
        let balance = BigNumber.from(
          await ERC20.attach(sellToken).balanceOf(vault)
        ).toString();

        let balanceToSwap = BigNumber.from(balance).toString();

        console.log("Balance to rebalance", balanceToSwap);

        const postResponse = await createEnsoCallDataRoute(
          ensoHandler.address,
          ensoHandler.address,
          sellToken,
          buyToken,
          balanceToSwap
        );

        const encodedParameters = ethers.utils.defaultAbiCoder.encode(
          [
            " bytes[][]", // callDataEnso
            "bytes[]", // callDataDecreaseLiquidity
            "bytes[][]", // callDataIncreaseLiquidity
            "address[][]", // increaseLiquidityTarget
            "address[]", // underlyingTokensDecreaseLiquidity
            "address[]", // tokensIn
            "address[]", // tokens
            " uint256[]", // minExpectedOutputAmounts
          ],
          [
            [[postResponse.data.tx.data]],
            [],
            [[]],
            [[]],
            [],
            [sellToken],
            [buyToken],
            [0],
          ]
        );

        await rebalancing.updateTokens({
          _newTokens: newTokens,
          _sellTokens: [sellToken],
          _sellAmounts: [balanceToSwap],
          _handler: ensoHandler.address,
          _callData: encodedParameters,
        });

        console.log(
          "balance after sell",
          await ERC20.attach(sellToken).balanceOf(vault)
        );
        console.log(
          "balance after buy",
          await ERC20.attach(buyToken).balanceOf(vault)
        );
      });

      it("should swap tokens for user using native token", async () => {
        let tokens = await portfolio.getTokens();

        console.log("SupplyBefore", await portfolio.totalSupply());

        let postResponse = [];

        for (let i = 0; i < tokens.length; i++) {
          let response = await createEnsoCallDataRoute(
            depositBatch.address,
            depositBatch.address,
            "0xeeeeeeeeeeeeeeeeeeeeeeeeeeeeeeeeeeeeeeee",
            tokens[i],
            "100000000000000000"
          );
          postResponse.push(response.data.tx.data);
        }

        const data = await depositBatch.multiTokenSwapETHAndTransfer(
          {
            _minMintAmount: 0,
            _depositAmount: "1000000000000000000",
            _target: portfolio.address,
            _depositToken: "0xeeeeeeeeeeeeeeeeeeeeeeeeeeeeeeeeeeeeeeee",
            _callData: postResponse,
          },
          {
            value: "1000000000000000000",
          }
        );

        console.log("SupplyAfter", await portfolio.totalSupply());
      });

      it("should set tokens as collateral", async () => {
        let tokens = [addresses.vBNB_Address];
        let vault = await portfolio.vault();
        await rebalancing.setTokensAsCollateral(
          tokens,
          addresses.corePool_controller
        );
        const comptroller: IVenusComptroller = await ethers.getContractAt(
          "IVenusComptroller",
          addresses.corePool_controller
        );

        let assets = await comptroller.getAssetsIn(vault);
        expect(assets).to.include(addresses.vBNB_Address);
      });

      it("should remove tokens as collateral", async () => {
        let tokens = [addresses.vBNB_Address];
        let vault = await portfolio.vault();
        await rebalancing.removeTokensAsCollateral(
          tokens,
          addresses.corePool_controller
        );
        const comptroller: IVenusComptroller = await ethers.getContractAt(
          "IVenusComptroller",
          addresses.corePool_controller
        );

        let assets = await comptroller.getAssetsIn(vault);
        expect(assets).to.not.include(addresses.vBNB_Address);
      });

      it("borrow should revert if pool is not supported", async () => {
        await expect(
          rebalancing.borrow(
            addresses.vUSDT_DeFi_Address,
            [addresses.vBNB_Address],
            addresses.USDT,
            addresses.corePool_controller,
            "2000000000000000000"
          )
        ).to.be.revertedWithCustomError(rebalancing, "InvalidAddress");
      });

      it("should borrow USDT using vBTC as collateral", async () => {
        let ERC20 = await ethers.getContractFactory("ERC20Upgradeable");
        let vault = await portfolio.vault();
        console.log(
          "DAI Balance before",
          await ERC20.attach(addresses.USDT).balanceOf(vault)
        );

        await rebalancing.borrow(
          addresses.vUSDT_Address,
          [addresses.vBTC_Address],
          addresses.USDT,
          addresses.corePool_controller,
          "2000000000000000000"
        );
        console.log(
          "DAI Balance after",
          await ERC20.attach(addresses.USDT).balanceOf(vault)
        );

        console.log("newtokens", await portfolio.getTokens());
      });

      it("should borrow DAI using vBNB as collateral", async () => {
        let ERC20 = await ethers.getContractFactory("ERC20Upgradeable");
        let vault = await portfolio.vault();
        console.log(
          "DAI Balance before",
          await ERC20.attach(addresses.DAI_Address).balanceOf(vault)
        );

        await rebalancing.borrow(
          addresses.vDAI_Address,
          [addresses.vBNB_Address],
          addresses.DAI_Address,
          addresses.corePool_controller,
          "2000000000000000000"
        );
        console.log(
          "DAI Balance after",
          await ERC20.attach(addresses.DAI_Address).balanceOf(vault)
        );

        console.log("newtokens", await portfolio.getTokens());
      });

      it("should swap tokens for user using native token", async () => {
        let tokens = await portfolio.getTokens();

        console.log("SupplyBefore", await portfolio.totalSupply());

        let postResponse = [];

        for (let i = 0; i < tokens.length; i++) {
          let response = await createEnsoCallDataRoute(
            depositBatch.address,
            depositBatch.address,
            "0xeeeeeeeeeeeeeeeeeeeeeeeeeeeeeeeeeeeeeeee",
            tokens[i],
            "100000000000000000"
          );
          postResponse.push(response.data.tx.data);
        }

        const data = await depositBatch
          .connect(nonOwner)
          .multiTokenSwapETHAndTransfer(
            {
              _minMintAmount: 0,
              _depositAmount: "1000000000000000000",
              _target: portfolio.address,
              _depositToken: "0xeeeeeeeeeeeeeeeeeeeeeeeeeeeeeeeeeeeeeeee",
              _callData: postResponse,
            },
            {
              value: "1000000000000000000",
            }
          );

        console.log("SupplyAfter", await portfolio.totalSupply());
      });

      it("Repay half of borrowed amount directly using vault token", async () => {
        let vault = await portfolio.vault();
        let ERC20 = await ethers.getContractFactory("ERC20Upgradeable");

        let balanceBorrowed =
          await portfolioCalculations.getVenusTokenBorrowedBalance(
            [addresses.vUSDT_Address],
            vault
          );

        console.log("balanceBorrowed before repay", balanceBorrowed);

        const balanceToRepay = (balanceBorrowed[0] / 2).toString();

        console.log("balanceToRepay", balanceToRepay);

        await rebalancing.directDebtRepayment(
          addresses.USDT,
          addresses.vUSDT_Address,
          balanceToRepay
        );

        let vaultBalanceAfter = await ERC20.attach(addresses.USDT).balanceOf(
          vault
        );

        balanceBorrowed =
          await portfolioCalculations.getVenusTokenBorrowedBalance(
            [addresses.vUSDT_Address],
            vault
          );

        expect(vaultBalanceAfter).to.be.greaterThan(0);
        console.log("balanceBorrowed after repay", balanceBorrowed);
      });

      it("should rebalance borrowed DAI", async () => {
        let tokens = await portfolio.getTokens();
        let sellToken = tokens[7];
        let buyToken = iaddress.usdcAddress;

        let newTokens = [tokens[0], tokens[1], tokens[2] ,tokens[3], tokens[4], tokens[5], tokens[6]];

        let vault = await portfolio.vault();

        let ERC20 = await ethers.getContractFactory("ERC20Upgradeable");
        let balance = BigNumber.from(
          await ERC20.attach(sellToken).balanceOf(vault)
        ).toString();

        let balanceToSwap = BigNumber.from(balance).toString();

        console.log("Balance to rebalance", balanceToSwap);

        const postResponse = await createEnsoCallDataRoute(
          ensoHandler.address,
          ensoHandler.address,
          sellToken,
          buyToken,
          balanceToSwap
        );

        const encodedParameters = ethers.utils.defaultAbiCoder.encode(
          ["bytes[]", "address[]", "uint256[]"],
          [[postResponse.data.tx.data], [buyToken], [0]]
        );

        await rebalancing.updateTokens({
          _newTokens: newTokens,
          _sellTokens: [sellToken],
          _sellAmounts: [balanceToSwap],
          _handler: ensoHandler.address,
          _callData: encodedParameters,
        });

        console.log(
          "balance after sell",
          await ERC20.attach(sellToken).balanceOf(vault)
        );
        console.log(
          "balance after buy",
          await ERC20.attach(buyToken).balanceOf(vault)
        );
      })

      it("should rebalance borrowed USDT", async () => {
        let tokens = await portfolio.getTokens();
        let sellToken = tokens[6];
        let buyToken = iaddress.usdcAddress;

        let newTokens = [tokens[0], tokens[1], tokens[2] ,tokens[3], tokens[4], tokens[5]];

        let vault = await portfolio.vault();

        let ERC20 = await ethers.getContractFactory("ERC20Upgradeable");
        let balance = BigNumber.from(
          await ERC20.attach(sellToken).balanceOf(vault)
        ).toString();

        let balanceToSwap = BigNumber.from(balance).toString();

        console.log("Balance to rebalance", balanceToSwap);

        const postResponse = await createEnsoCallDataRoute(
          ensoHandler.address,
          ensoHandler.address,
          sellToken,
          buyToken,
          balanceToSwap
        );

        const encodedParameters = ethers.utils.defaultAbiCoder.encode(
          ["bytes[]", "address[]", "uint256[]"],
          [[postResponse.data.tx.data], [buyToken], [0]]
        );

        await rebalancing.updateTokens({
          _newTokens: newTokens,
          _sellTokens: [sellToken],
          _sellAmounts: [balanceToSwap],
          _handler: ensoHandler.address,
          _callData: encodedParameters,
        });

        console.log(
          "balance after sell",
          await ERC20.attach(sellToken).balanceOf(vault)
        );
        console.log(
          "balance after buy",
          await ERC20.attach(buyToken).balanceOf(vault)
        );
      })

      it("should repay half of borrowed dai using flashLoan", async () => {
        let vault = await portfolio.vault();
        let ERC20 = await ethers.getContractFactory("ERC20Upgradeable");

        let flashloanBufferUnit = 16;//Flashloan buffer unit in 1/10000
        let bufferUnit = 100;//Buffer unit for collateral amount in 1/100000

        let balanceBorrowed =
          await portfolioCalculations.getVenusTokenBorrowedBalance(
            [addresses.vDAI_Address],
            vault
          );
        const userData = await venusAssetHandler.getUserAccountData(
          vault,
          addresses.corePool_controller
        );
        const lendTokens = userData[1].lendTokens;

        console.log("balanceBorrowed before repay", balanceBorrowed);

        const balanceToRepay = (balanceBorrowed[0] / 2).toString();

        const balanceToSwap = (await portfolioCalculations.calculateFlashLoanAmountForRepayment(
          addresses.vDAI_Address,
          addresses.vUSDT_Address,
          addresses.corePool_controller,
          balanceToRepay,
          flashloanBufferUnit
        )).toString();

        console.log("balanceToRepay", balanceToRepay);
        console.log("balanceToSwap", balanceToSwap);

        const postResponse = await createEnsoCallDataRoute(
          ensoHandler.address,
          ensoHandler.address,
          addresses.USDT,
          addresses.DAI_Address,
          balanceToSwap
        );

        const encodedParameters = ethers.utils.defaultAbiCoder.encode(
<<<<<<< HEAD
          ["bytes[]", "address[]", "uint256[]"],
          [[postResponse.data.tx.data], [addresses.DAI_Address], [0]]
=======
          [
            " bytes[][]", // callDataEnso
            "bytes[]", // callDataDecreaseLiquidity
            "bytes[][]", // callDataIncreaseLiquidity
            "address[][]", // increaseLiquidityTarget
            "address[]", // underlyingTokensDecreaseLiquidity
            "address[]", // tokensIn
            "address[]", // tokens
            " uint256[]", // minExpectedOutputAmounts
          ],
          [
            [["0x"]],
            [],
            [[]],
            [[]],
            [],
            [addresses.USDT],
            [addresses.DAI_Address],
            [0],
          ]
>>>>>>> 72f0d4c2
        );

        let encodedParameters1 = [];
        //Because repay(rebalance) is one borrow token at a time
        const amounToSell =
          await portfolioCalculations.getCollateralAmountToSell(
            vault,
            addresses.corePool_controller,
            venusAssetHandler.address,
            addresses.vDAI_Address,
            balanceToRepay,
            "10", //Flash loan fee
            bufferUnit //Buffer unit for collateral amount
          );
        console.log("amounToSell", amounToSell);
        console.log("lendTokens", lendTokens);

        for (let j = 0; j < lendTokens.length; j++) {
          const postResponse1 = await createEnsoCallDataRoute(
            ensoHandler.address,
            ensoHandler.address,
            lendTokens[j],
            addresses.USDT,
            amounToSell[j].toString() //Need calculation here
          );

          encodedParameters1.push(
            ethers.utils.defaultAbiCoder.encode(
              [
                "bytes[][]", // callDataEnso
                "bytes[]", // callDataDecreaseLiquidity
                "bytes[][]", // callDataIncreaseLiquidity
                "address[][]", // increaseLiquidityTarget
                "address[]", // underlyingTokensDecreaseLiquidity
                "address[]", // tokensIn
                "address[]", // tokens
                " uint256[]", // minExpectedOutputAmounts
              ],
              [
                [[postResponse1.data.tx.data]],
                [],
                [[]],
                [[]],
                [],
                [lendTokens[j]],
                [addresses.USDT],
                [0],
              ]
            )
          );
        }

        await rebalancing.repay(addresses.corePool_controller, {
          _factory: addresses.thena_factory,
          _token0: addresses.USDT, //USDT - Pool token
          _token1: addresses.USDC_Address, //USDC - Pool token
          _flashLoanToken: addresses.USDT, //Token to take flashlaon
          _debtToken: [addresses.DAI_Address], //Token to pay debt of
          _protocolToken: [addresses.vDAI_Address], // lending token in case of venus
          _bufferUnit: bufferUnit, //Buffer unit for collateral amount
          _solverHandler: ensoHandler.address, //Handler to swap
          _flashLoanAmount: [balanceToSwap],
          _debtRepayAmount: [balanceToRepay],
          firstSwapData: [encodedParameters],
          secondSwapData: encodedParameters1,
          isMaxRepayment: false
        });

        console.log(
          "Balance of vToken After",
          await ERC20.attach(addresses.vBNB_Address).balanceOf(vault)
        );

        balanceBorrowed =
          await portfolioCalculations.getVenusTokenBorrowedBalance(
            [addresses.vUSDT_Address],
            vault
          );

        console.log("balanceBorrowed after repay", balanceBorrowed);
      });

      it("should withdraw in BTC by owner(user1)", async () => {
        await ethers.provider.send("evm_increaseTime", [70]);

        const supplyBefore = await portfolio.totalSupply();
        const tokenToSwapInto = iaddress.btcAddress;

        const user = owner;

        const ERC20 = await ethers.getContractFactory("ERC20Upgradeable");
        const tokens = await portfolio.getTokens();

        let vault = await portfolio.vault();

        let flashloanBufferUnit = 3;//Flashloan buffer unit in 1/10000
        let bufferUnit = 50;//Buffer unit for collateral amount in 1/100000

        let flashLoanToken = addresses.USDT;
        let flashLoanProtocolToken = addresses.vUSDT_Address;

        const amountPortfolioToken = await portfolio.balanceOf(user.address);

        console.log("amountPortfolioToken", amountPortfolioToken);

        let withdrawalAmounts =
          await portfolioCalculations.getWithdrawalAmounts(
            amountPortfolioToken,
            portfolio.address
          );

        await portfolio.approve(
          withdrawManager.address,
          BigNumber.from(amountPortfolioToken)
        );
        let responses = [];
        let userBalanceBefore = [];
        for (let i = 0; i < tokens.length; i++) {
          if (tokens[i] == tokenToSwapInto) {
            responses.push("0x");
          } else {
            let response = await createEnsoCallDataRoute(
              withdrawBatch.address,
              user.address,
              tokens[i],
              tokenToSwapInto,
              (withdrawalAmounts[i] * 0.993).toFixed(0)
            );
            responses.push(response.data.tx.data);
          }
          userBalanceBefore.push(
            await ERC20.attach(tokens[i]).balanceOf(user.address)
          );
        }

        const values =
          await portfolioCalculations.calculateBorrowedPortionAndFlashLoanDetails(
            portfolio.address,
            flashLoanProtocolToken,
            vault,
            addresses.corePool_controller,
            venusAssetHandler.address,
            amountPortfolioToken,
            flashloanBufferUnit
          );

        const borrowedPortion = values[0];
        const flashLoanAmount = values[1];
        const underlyings = values[2];
        const borrowedTokens = values[3];

        const userData = await venusAssetHandler.getUserAccountData(
          vault,
          addresses.corePool_controller
        );
        const lendTokens = userData[1].lendTokens;

        let balanceBorrowed =
          await portfolioCalculations.getVenusTokenBorrowedBalance(
            [addresses.vUSDT_Address],
            vault
          );

        console.log("balanceBorrowed before withdraw", balanceBorrowed);

        console.log(
          "Balance of vToken before",
          await ERC20.attach(addresses.vBNB_Address).balanceOf(vault)
        );

        let tokenBalanceBefore: any = [];
        for (let i = 0; i < tokens.length; i++) {
          tokenBalanceBefore[i] = await ERC20.attach(tokens[i]).balanceOf(
            owner.address
          );
        }

        let encodedParameters = [];
        let encodedParameters1 = [];
        for (let i = 0; i < flashLoanAmount.length; i++) {
          console.log("underlyings token", underlyings[i]);
          if (flashLoanToken != underlyings[i]) {
            const postResponse = await createEnsoCallDataRoute(
              ensoHandler.address,
              ensoHandler.address,
              flashLoanToken,
              underlyings[i],
              flashLoanAmount[i].toString()
            );
            encodedParameters.push(
              ethers.utils.defaultAbiCoder.encode(
                [
                  "bytes[][]", // callDataEnso
                  "bytes[]", // callDataDecreaseLiquidity
                  "bytes[][]", // callDataIncreaseLiquidity
                  "address[][]", // increaseLiquidityTarget
                  "address[]", // underlyingTokensDecreaseLiquidity
                  "address[]", // tokensIn
                  "address[]", // tokens
                  " uint256[]", // minExpectedOutputAmounts
                ],
                [
                  [[postResponse.data.tx.data]],
                  [],
                  [[]],
                  [[]],
                  [],
                  [flashLoanToken],
                  [underlyings[i]],
                  [0],
                ]
              )
            );
          } else {
            encodedParameters.push(
              ethers.utils.defaultAbiCoder.encode(
                [
                  " bytes[][]", // callDataEnso
                  "bytes[]", // callDataDecreaseLiquidity
                  "bytes[][]", // callDataIncreaseLiquidity
                  "address[][]", // increaseLiquidityTarget
                  "address[]", // underlyingTokensDecreaseLiquidity
                  "address[]", // tokensIn
                  "address[]", // tokens
                  " uint256[]", // minExpectedOutputAmounts
                ],
                [
                  [[]],
                  [],
                  [],
                  [[]],
                  [],
                  [flashLoanToken],
                  [underlyings[i]],
                  [0],
                ]
              )
            );
          }

          const amounToSell =
            await portfolioCalculations.getCollateralAmountToSell(
              vault,
              addresses.corePool_controller,
              venusAssetHandler.address,
              borrowedTokens[i],
              borrowedPortion[i],
              "10",//Flash loan fee
              bufferUnit,//Buffer unit for collateral amount
            );

          for (let j = 0; j < lendTokens.length; j++) {
            const postResponse1 = await createEnsoCallDataRoute(
              ensoHandler.address,
              ensoHandler.address,
              lendTokens[j],
              flashLoanToken,
              amounToSell[j].toString() //Need calculation here
            );

            encodedParameters1.push(
              ethers.utils.defaultAbiCoder.encode(
                [
                  "bytes[][]", // callDataEnso
                  "bytes[]", // callDataDecreaseLiquidity
                  "bytes[][]", // callDataIncreaseLiquidity
                  "address[][]", // increaseLiquidityTarget
                  "address[]", // underlyingTokensDecreaseLiquidity
                  "address[]", // tokensIn
                  "address[]", // tokens
                  " uint256[]", // minExpectedOutputAmounts
                ],
                [
                  [[postResponse1.data.tx.data]],
                  [],
                  [[]],
                  [[]],
                  [],
                  [lendTokens[j]],
                  [flashLoanToken],
                  [0],
                ]
              )
            );
          }
        }

        await withdrawManager.withdraw(
          portfolio.address,
          tokenToSwapInto,
          amountPortfolioToken,
          {
            _factory: addresses.thena_factory,
            _token0: addresses.USDT, //USDT - Pool token
            _token1: addresses.USDC_Address, //USDC - Pool token
            _flashLoanToken: flashLoanToken, //Token to take flashlaon
            _bufferUnit: bufferUnit, //Buffer unit for collateral amount
            _solverHandler: ensoHandler.address, //Handler to swap
            _flashLoanAmount: flashLoanAmount,
            firstSwapData: encodedParameters,
            secondSwapData: encodedParameters1,
          },
          responses
        );

        const supplyAfter = await portfolio.totalSupply();
        console.log("SupplyAfter", supplyAfter);

        for (let i = 0; i < tokens.length; i++) {
          let balanceAfter = await ERC20.attach(tokens[i]).balanceOf(
            owner.address
          );
          let balanceOFHandler = await ERC20.attach(tokens[i]).balanceOf(
            withdrawBatch.address
          );
          expect(Number(balanceAfter)).to.be.greaterThan(
            Number(userBalanceBefore[i])
          );
          expect(Number(balanceOFHandler)).to.be.equal(0);
        }

        expect(Number(supplyBefore)).to.be.greaterThan(Number(supplyAfter));
      });

      it("should withdraw in ETH by non-owner(user2)", async () => {
        await ethers.provider.send("evm_increaseTime", [70]);

        const supplyBefore = await portfolio.totalSupply();

        const tokenToSwapInto = "0xeeeeeeeeeeeeeeeeeeeeeeeeeeeeeeeeeeeeeeee";

        const user = nonOwner;

        let flashloanBufferUnit = 3;//Flashloan buffer unit in 1/10000
        let bufferUnit = 50;//Buffer unit for collateral amount in 1/100000

        const ERC20 = await ethers.getContractFactory("ERC20Upgradeable");
        const tokens = await portfolio.getTokens();

        let vault = await portfolio.vault();

        let flashLoanToken = addresses.USDT;
        let flashLoanProtocolToken = addresses.vUSDT_Address;

        const amountPortfolioToken = await portfolio.balanceOf(user.address);

        console.log("amountPortfolioToken", amountPortfolioToken);

        let withdrawalAmounts =
          await portfolioCalculations.getWithdrawalAmounts(
            amountPortfolioToken,
            portfolio.address
          );

        await portfolio
          .connect(user)
          .approve(
            withdrawManager.address,
            BigNumber.from(amountPortfolioToken)
          );
        let responses = [];
        let userBalanceBefore = [];
        for (let i = 0; i < tokens.length; i++) {
          if (tokens[i] == tokenToSwapInto) {
            responses.push("0x");
          } else {
            let response = await createEnsoCallDataRoute(
              withdrawBatch.address,
              user.address,
              tokens[i],
              tokenToSwapInto,
              (withdrawalAmounts[i] * 0.991).toFixed(0)
            );
            responses.push(response.data.tx.data);
          }
          userBalanceBefore.push(
            await ERC20.attach(tokens[i]).balanceOf(user.address)
          );
        }

        const values =
          await portfolioCalculations.calculateBorrowedPortionAndFlashLoanDetails(
            portfolio.address,
            flashLoanProtocolToken,
            vault,
            addresses.corePool_controller,
            venusAssetHandler.address,
            amountPortfolioToken,
            flashloanBufferUnit
          );

        const borrowedPortion = values[0];
        const flashLoanAmount = values[1];
        const underlyings = values[2];
        const borrowedTokens = values[3];

        const userData = await venusAssetHandler.getUserAccountData(
          vault,
          addresses.corePool_controller
        );
        const lendTokens = userData[1].lendTokens;

        let balanceBorrowed =
          await portfolioCalculations.getVenusTokenBorrowedBalance(
            [addresses.vUSDT_Address],
            vault
          );

        console.log("balanceBorrowed before withdraw", balanceBorrowed);

        console.log(
          "Balance of vToken before",
          await ERC20.attach(addresses.vBNB_Address).balanceOf(vault)
        );

        let tokenBalanceBefore: any = [];
        for (let i = 0; i < tokens.length; i++) {
          tokenBalanceBefore[i] = await ERC20.attach(tokens[i]).balanceOf(
            user.address
          );
        }

        let encodedParameters = [];
        let encodedParameters1 = [];
        for (let i = 0; i < flashLoanAmount.length; i++) {
          console.log("underlyings token", underlyings[i]);
          if (flashLoanToken != underlyings[i]) {
            const postResponse = await createEnsoCallDataRoute(
              ensoHandler.address,
              ensoHandler.address,
              flashLoanToken,
              underlyings[i],
              flashLoanAmount[i].toString()
            );
            encodedParameters.push(
              ethers.utils.defaultAbiCoder.encode(
                [
                  " bytes[][]", // callDataEnso
                  "bytes[]", // callDataDecreaseLiquidity
                  "bytes[][]", // callDataIncreaseLiquidity
                  "address[][]", // increaseLiquidityTarget
                  "address[]", // underlyingTokensDecreaseLiquidity
                  "address[]", // tokensIn
                  "address[]", // tokens
                  " uint256[]", // minExpectedOutputAmounts
                ],
                [
                  [[postResponse.data.tx.data]],
                  [],
                  [[]],
                  [[]],
                  [],
                  [flashLoanToken],
                  [underlyings[i]],
                  [0],
                ]
              )
            );
          } else {
            encodedParameters.push(
              ethers.utils.defaultAbiCoder.encode(
                [
                  "bytes[][]", // callDataEnso
                  "bytes[]", // callDataDecreaseLiquidity
                  "bytes[][]", // callDataIncreaseLiquidity
                  "address[][]", // increaseLiquidityTarget
                  "address[]", // underlyingTokensDecreaseLiquidity
                  "address[]", // tokensIn
                  "address[]", // tokens
                  " uint256[]", // minExpectedOutputAmounts
                ],
                [
                  [["0x"]],
                  [],
                  [[]],
                  [[]],
                  [],
                  [flashLoanToken],
                  [underlyings[i]],
                  [0],
                ]
              )
            );
          }

          const amounToSell =
            await portfolioCalculations.getCollateralAmountToSell(
              vault,
              addresses.corePool_controller,
              venusAssetHandler.address,
              borrowedTokens[i],
              borrowedPortion[i],
              "10",//Flash loan fee
              bufferUnit,//Buffer unit for collateral amount
            );

          for (let j = 0; j < lendTokens.length; j++) {
            const postResponse1 = await createEnsoCallDataRoute(
              ensoHandler.address,
              ensoHandler.address,
              lendTokens[j],
              flashLoanToken,
              amounToSell[j].toString() //Need calculation here
            );

            encodedParameters1.push(
              ethers.utils.defaultAbiCoder.encode(
                [
                  "bytes[][]", // callDataEnso
                  "bytes[]", // callDataDecreaseLiquidity
                  "bytes[][]", // callDataIncreaseLiquidity
                  "address[][]", // increaseLiquidityTarget
                  "address[]", // underlyingTokensDecreaseLiquidity
                  "address[]", // tokensIn
                  "address[]", // tokens
                  " uint256[]", // minExpectedOutputAmounts
                ],
                [
                  [[postResponse1.data.tx.data]],
                  [],
                  [[]],
                  [[]],
                  [],
                  [lendTokens[j]],
                  [flashLoanToken],
                  [0],
                ]
              )
            );
          }
        }

        await withdrawManager.connect(user).withdraw(
          portfolio.address,
          tokenToSwapInto,
          amountPortfolioToken,
          {
            _factory: addresses.thena_factory,
            _token0: addresses.USDT, //USDT - Pool token
            _token1: addresses.USDC_Address, //USDC - Pool token
            _flashLoanToken: flashLoanToken, //Token to take flashlaon
            _bufferUnit: bufferUnit, //Buffer unit for collateral amount
            _solverHandler: ensoHandler.address, //Handler to swap
            _flashLoanAmount: flashLoanAmount,
            firstSwapData: encodedParameters,
            secondSwapData: encodedParameters1,
          },
          responses
        );

        const supplyAfter = await portfolio.totalSupply();
        console.log("SupplyAfter", supplyAfter);

        for (let i = 0; i < tokens.length; i++) {
          let balanceAfter = await ERC20.attach(tokens[i]).balanceOf(
            user.address
          );
          let balanceOfHandler = await ERC20.attach(tokens[i]).balanceOf(
            withdrawBatch.address
          );
          expect(Number(balanceAfter)).to.be.greaterThan(
            Number(userBalanceBefore[i])
          );
          expect(Number(balanceOfHandler)).to.be.equal(0);
        }

        expect(Number(supplyBefore)).to.be.greaterThan(Number(supplyAfter));
      });
    });
  });
});<|MERGE_RESOLUTION|>--- conflicted
+++ resolved
@@ -889,123 +889,6 @@
         );
 
         const encodedParameters = ethers.utils.defaultAbiCoder.encode(
-          ["bytes[]", "address[]", "uint256[]"],
-          [[postResponse.data.tx.data], [buyToken], [0]]
-        );
-
-        await rebalancing.updateTokens({
-          _newTokens: newTokens,
-          _sellTokens: [sellToken],
-          _sellAmounts: [balanceToSwap],
-          _handler: ensoHandler.address,
-          _callData: encodedParameters,
-        });
-
-        console.log(
-          "balance after sell",
-          await ERC20.attach(sellToken).balanceOf(vault)
-        );
-        console.log(
-          "balance after buy",
-          await ERC20.attach(buyToken).balanceOf(vault)
-        );
-      })
-
-      it("should rebalance borrowed USDT", async () => {
-        let tokens = await portfolio.getTokens();
-        let sellToken = tokens[6];
-        let buyToken = iaddress.usdcAddress;
-
-        let newTokens = [tokens[0], tokens[1], tokens[2] ,tokens[3], tokens[4], tokens[5]];
-
-        let vault = await portfolio.vault();
-
-        let ERC20 = await ethers.getContractFactory("ERC20Upgradeable");
-        let balance = BigNumber.from(
-          await ERC20.attach(sellToken).balanceOf(vault)
-        ).toString();
-
-        let balanceToSwap = BigNumber.from(balance).toString();
-
-        console.log("Balance to rebalance", balanceToSwap);
-
-        const postResponse = await createEnsoCallDataRoute(
-          ensoHandler.address,
-          ensoHandler.address,
-          sellToken,
-          buyToken,
-          balanceToSwap
-        );
-
-        const encodedParameters = ethers.utils.defaultAbiCoder.encode(
-          ["bytes[]", "address[]", "uint256[]"],
-          [[postResponse.data.tx.data], [buyToken], [0]]
-        );
-
-        await rebalancing.updateTokens({
-          _newTokens: newTokens,
-          _sellTokens: [sellToken],
-          _sellAmounts: [balanceToSwap],
-          _handler: ensoHandler.address,
-          _callData: encodedParameters,
-        });
-
-        console.log(
-          "balance after sell",
-          await ERC20.attach(sellToken).balanceOf(vault)
-        );
-        console.log(
-          "balance after buy",
-          await ERC20.attach(buyToken).balanceOf(vault)
-        );
-      })
-
-      it("should repay half of borrowed dai using flashLoan", async () => {
-        let vault = await portfolio.vault();
-        let ERC20 = await ethers.getContractFactory("ERC20Upgradeable");
-
-        let flashloanBufferUnit = 16;//Flashloan buffer unit in 1/10000
-        let bufferUnit = 100;//Buffer unit for collateral amount in 1/100000
-
-        let balanceBorrowed =
-          await portfolioCalculations.getVenusTokenBorrowedBalance(
-            [addresses.vDAI_Address],
-            vault
-          );
-        const userData = await venusAssetHandler.getUserAccountData(
-          vault,
-          addresses.corePool_controller
-        );
-        const lendTokens = userData[1].lendTokens;
-
-        console.log("balanceBorrowed before repay", balanceBorrowed);
-
-        const balanceToRepay = (balanceBorrowed[0] / 2).toString();
-
-        const balanceToSwap = (await portfolioCalculations.calculateFlashLoanAmountForRepayment(
-          addresses.vDAI_Address,
-          addresses.vUSDT_Address,
-          addresses.corePool_controller,
-          balanceToRepay,
-          flashloanBufferUnit
-        )).toString();
-
-        console.log("balanceToRepay", balanceToRepay);
-        console.log("balanceToSwap", balanceToSwap);
-
-        const postResponse = await createEnsoCallDataRoute(
-          ensoHandler.address,
-          ensoHandler.address,
-          addresses.USDT,
-          addresses.DAI_Address,
-          balanceToSwap
-        );
-
-        const encodedParameters = ethers.utils.defaultAbiCoder.encode(
-<<<<<<< HEAD
-          ["bytes[]", "address[]", "uint256[]"],
-          [[postResponse.data.tx.data], [addresses.DAI_Address], [0]]
-=======
           [
             " bytes[][]", // callDataEnso
             "bytes[]", // callDataDecreaseLiquidity
@@ -1017,7 +900,156 @@
             " uint256[]", // minExpectedOutputAmounts
           ],
           [
-            [["0x"]],
+            [[postResponse.data.tx.data]],
+            [],
+            [[]],
+            [[]],
+            [],
+            [sellToken],
+            [buyToken],
+            [0],
+          ]
+        );
+
+        await rebalancing.updateTokens({
+          _newTokens: newTokens,
+          _sellTokens: [sellToken],
+          _sellAmounts: [balanceToSwap],
+          _handler: ensoHandler.address,
+          _callData: encodedParameters,
+        });
+
+        console.log(
+          "balance after sell",
+          await ERC20.attach(sellToken).balanceOf(vault)
+        );
+        console.log(
+          "balance after buy",
+          await ERC20.attach(buyToken).balanceOf(vault)
+        );
+      })
+
+      it("should rebalance borrowed USDT", async () => {
+        let tokens = await portfolio.getTokens();
+        let sellToken = tokens[6];
+        let buyToken = iaddress.usdcAddress;
+
+        let newTokens = [tokens[0], tokens[1], tokens[2] ,tokens[3], tokens[4], tokens[5]];
+
+        let vault = await portfolio.vault();
+
+        let ERC20 = await ethers.getContractFactory("ERC20Upgradeable");
+        let balance = BigNumber.from(
+          await ERC20.attach(sellToken).balanceOf(vault)
+        ).toString();
+
+        let balanceToSwap = BigNumber.from(balance).toString();
+
+        console.log("Balance to rebalance", balanceToSwap);
+
+        const postResponse = await createEnsoCallDataRoute(
+          ensoHandler.address,
+          ensoHandler.address,
+          sellToken,
+          buyToken,
+          balanceToSwap
+        );
+
+        const encodedParameters = ethers.utils.defaultAbiCoder.encode(
+          [
+            " bytes[][]", // callDataEnso
+            "bytes[]", // callDataDecreaseLiquidity
+            "bytes[][]", // callDataIncreaseLiquidity
+            "address[][]", // increaseLiquidityTarget
+            "address[]", // underlyingTokensDecreaseLiquidity
+            "address[]", // tokensIn
+            "address[]", // tokens
+            " uint256[]", // minExpectedOutputAmounts
+          ],
+          [
+            [[postResponse.data.tx.data]],
+            [],
+            [[]],
+            [[]],
+            [],
+            [sellToken],
+            [buyToken],
+            [0],
+          ]
+        );
+
+        await rebalancing.updateTokens({
+          _newTokens: newTokens,
+          _sellTokens: [sellToken],
+          _sellAmounts: [balanceToSwap],
+          _handler: ensoHandler.address,
+          _callData: encodedParameters,
+        });
+
+        console.log(
+          "balance after sell",
+          await ERC20.attach(sellToken).balanceOf(vault)
+        );
+        console.log(
+          "balance after buy",
+          await ERC20.attach(buyToken).balanceOf(vault)
+        );
+      })
+
+      it("should repay half of borrowed dai using flashLoan", async () => {
+        let vault = await portfolio.vault();
+        let ERC20 = await ethers.getContractFactory("ERC20Upgradeable");
+
+        let flashloanBufferUnit = 16;//Flashloan buffer unit in 1/10000
+        let bufferUnit = 100;//Buffer unit for collateral amount in 1/100000
+
+        let balanceBorrowed =
+          await portfolioCalculations.getVenusTokenBorrowedBalance(
+            [addresses.vDAI_Address],
+            vault
+          );
+        const userData = await venusAssetHandler.getUserAccountData(
+          vault,
+          addresses.corePool_controller
+        );
+        const lendTokens = userData[1].lendTokens;
+
+        console.log("balanceBorrowed before repay", balanceBorrowed);
+
+        const balanceToRepay = (balanceBorrowed[0] / 2).toString();
+
+        const balanceToSwap = (await portfolioCalculations.calculateFlashLoanAmountForRepayment(
+          addresses.vDAI_Address,
+          addresses.vUSDT_Address,
+          addresses.corePool_controller,
+          balanceToRepay,
+          flashloanBufferUnit
+        )).toString();
+
+        console.log("balanceToRepay", balanceToRepay);
+        console.log("balanceToSwap", balanceToSwap);
+
+        const postResponse = await createEnsoCallDataRoute(
+          ensoHandler.address,
+          ensoHandler.address,
+          addresses.USDT,
+          addresses.DAI_Address,
+          balanceToSwap
+        );
+
+        const encodedParameters = ethers.utils.defaultAbiCoder.encode(
+          [
+            " bytes[][]", // callDataEnso
+            "bytes[]", // callDataDecreaseLiquidity
+            "bytes[][]", // callDataIncreaseLiquidity
+            "address[][]", // increaseLiquidityTarget
+            "address[]", // underlyingTokensDecreaseLiquidity
+            "address[]", // tokensIn
+            "address[]", // tokens
+            " uint256[]", // minExpectedOutputAmounts
+          ],
+          [
+            [[postResponse.data.tx.data]],
             [],
             [[]],
             [[]],
@@ -1026,7 +1058,6 @@
             [addresses.DAI_Address],
             [0],
           ]
->>>>>>> 72f0d4c2
         );
 
         let encodedParameters1 = [];
