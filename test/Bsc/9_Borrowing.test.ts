--- conflicted
+++ resolved
@@ -453,7 +453,14 @@
 
     describe("Deposit Tests", function () {
       it("should init tokens", async () => {
-        await portfolio.initToken([iaddress.wbnbAddress]);
+        await portfolio.initToken([
+          iaddress.wbnbAddress,
+          iaddress.btcAddress,
+          iaddress.ethAddress,
+          iaddress.dogeAddress,
+          iaddress.usdcAddress,
+          iaddress.cakeAddress,
+        ]);
       });
 
       it("should swap tokens for user using native token", async () => {
@@ -469,11 +476,7 @@
             depositBatch.address,
             "0xeeeeeeeeeeeeeeeeeeeeeeeeeeeeeeeeeeeeeeee",
             tokens[i],
-<<<<<<< HEAD
             "100000000000000000"
-=======
-            "1000000000000000000"
->>>>>>> 639ab8d5
           );
           postResponse.push(response.data.tx.data);
         }
@@ -507,11 +510,7 @@
             depositBatch.address,
             "0xeeeeeeeeeeeeeeeeeeeeeeeeeeeeeeeeeeeeeeee",
             tokens[i],
-<<<<<<< HEAD
             "100000000000000000"
-=======
-            "1000000000000000000"
->>>>>>> 639ab8d5
           );
           postResponse.push(response.data.tx.data);
         }
@@ -539,11 +538,7 @@
         let sellToken = tokens[1];
         let buyToken = addresses.vBNB_Address;
 
-<<<<<<< HEAD
         let newTokens = [tokens[0], buyToken, tokens[2], tokens[3], tokens[4], tokens[5]];
-=======
-        let newTokens = [tokens[0], buyToken];
->>>>>>> 639ab8d5
 
         let vault = await portfolio.vault();
 
@@ -552,11 +547,7 @@
           await ERC20.attach(sellToken).balanceOf(vault)
         ).toString();
 
-<<<<<<< HEAD
         let balanceToSwap = BigNumber.from(balance).toString();
-=======
-        let balanceToSwap = BigNumber.from(balance).div(10).toString();
->>>>>>> 639ab8d5
         console.log("Balance to rebalance", balanceToSwap);
 
         const postResponse = await createEnsoCallDataRoute(
@@ -610,17 +601,10 @@
 
       it("should rebalance to lending token vBTC", async () => {
         let tokens = await portfolio.getTokens();
-<<<<<<< HEAD
         let sellToken = tokens[2];
         let buyToken = addresses.vBTC_Address;
 
         let newTokens = [tokens[0], tokens[1], buyToken,tokens[3], tokens[4], tokens[5]];
-=======
-        let sellToken = tokens[0];
-        let buyToken = addresses.vBTC_Address;
-
-        let newTokens = [tokens[0], tokens[1], buyToken];
->>>>>>> 639ab8d5
 
         let vault = await portfolio.vault();
 
@@ -629,11 +613,7 @@
           await ERC20.attach(sellToken).balanceOf(vault)
         ).toString();
 
-<<<<<<< HEAD
         let balanceToSwap = BigNumber.from(balance).toString();
-=======
-        let balanceToSwap = BigNumber.from(balance).div(10).toString();
->>>>>>> 639ab8d5
 
         console.log("Balance to rebalance", balanceToSwap);
 
@@ -699,11 +679,7 @@
             depositBatch.address,
             "0xeeeeeeeeeeeeeeeeeeeeeeeeeeeeeeeeeeeeeeee",
             tokens[i],
-<<<<<<< HEAD
             "100000000000000000"
-=======
-            "333333333333333333"
->>>>>>> 639ab8d5
           );
           postResponse.push(response.data.tx.data);
         }
@@ -727,11 +703,7 @@
       it("should set tokens as collateral", async () => {
         let tokens = [addresses.vBNB_Address];
         let vault = await portfolio.vault();
-<<<<<<< HEAD
-        await rebalancing.setTokensAsCollateral(
-=======
         await rebalancing.enableCollateralTokens(
->>>>>>> 639ab8d5
           tokens,
           addresses.corePool_controller
         );
@@ -747,11 +719,7 @@
       it("should remove tokens as collateral", async () => {
         let tokens = [addresses.vBNB_Address];
         let vault = await portfolio.vault();
-<<<<<<< HEAD
-        await rebalancing.removeTokensAsCollateral(
-=======
         await rebalancing.disableCollateralTokens(
->>>>>>> 639ab8d5
           tokens,
           addresses.corePool_controller
         );
@@ -776,11 +744,7 @@
         ).to.be.revertedWithCustomError(rebalancing, "InvalidAddress");
       });
 
-<<<<<<< HEAD
       it("should borrow USDT using vBTC as collateral", async () => {
-=======
-      it("should borrow USDT using vBNB as collateral", async () => {
->>>>>>> 639ab8d5
         let ERC20 = await ethers.getContractFactory("ERC20Upgradeable");
         let vault = await portfolio.vault();
         console.log(
@@ -790,11 +754,7 @@
 
         await rebalancing.borrow(
           addresses.vUSDT_Address,
-<<<<<<< HEAD
           [addresses.vBTC_Address],
-=======
-          [addresses.vBNB_Address],
->>>>>>> 639ab8d5
           addresses.USDT,
           addresses.corePool_controller,
           "2000000000000000000"
@@ -808,7 +768,6 @@
       });
 
       it("should borrow DAI using vBNB as collateral", async () => {
-        console.log("tokens", await portfolio.getTokens());
         let ERC20 = await ethers.getContractFactory("ERC20Upgradeable");
         let vault = await portfolio.vault();
         console.log(
@@ -844,11 +803,7 @@
             depositBatch.address,
             "0xeeeeeeeeeeeeeeeeeeeeeeeeeeeeeeeeeeeeeeee",
             tokens[i],
-<<<<<<< HEAD
             "100000000000000000"
-=======
-            "2000000000000000000"
->>>>>>> 639ab8d5
           );
           postResponse.push(response.data.tx.data);
         }
@@ -882,7 +837,6 @@
           );
 
         console.log("balanceBorrowed before repay", balanceBorrowed);
-<<<<<<< HEAD
 
         const balanceToRepay = (balanceBorrowed[0] / 2).toString();
 
@@ -992,61 +946,6 @@
         let balanceToSwap = BigNumber.from(balance).toString();
 
         console.log("Balance to rebalance", balanceToSwap);
-=======
-
-        const balanceToRepay = (balanceBorrowed[0] / 2).toString();
-
-        console.log("balanceToRepay", balanceToRepay);
-
-        await rebalancing.directDebtRepayment(
-          addresses.USDT,
-          addresses.vUSDT_Address,
-          balanceToRepay
-        );
-
-        let vaultBalanceAfter = await ERC20.attach(addresses.USDT).balanceOf(
-          vault
-        );
-
-        balanceBorrowed =
-          await portfolioCalculations.getVenusTokenBorrowedBalance(
-            [addresses.vUSDT_Address],
-            vault
-          );
-
-        expect(vaultBalanceAfter).to.be.greaterThan(0);
-        console.log("balanceBorrowed after repay", balanceBorrowed);
-      });
-
-      it("should repay half of borrowed dai using flashLoan", async () => {
-        let vault = await portfolio.vault();
-        let ERC20 = await ethers.getContractFactory("ERC20Upgradeable");
-
-        let balanceBorrowed =
-          await portfolioCalculations.getVenusTokenBorrowedBalance(
-            [addresses.vDAI_Address],
-            vault
-          );
-        const userData = await venusAssetHandler.getUserAccountData(
-          vault,
-          addresses.corePool_controller
-        );
-        const lendTokens = userData[1].lendTokens;
-
-        console.log("balanceBorrowed before repay", balanceBorrowed);
-
-        const balanceToRepay = (balanceBorrowed[0] / 2).toString();
-
-        const balanceToSwap = (await portfolioCalculations.getExpectedFlashLoanAmount(
-          addresses.vDAI_Address,
-          addresses.vUSDT_Address,
-          addresses.corePool_controller,
-          balanceToRepay
-        )).toString();
-
-        console.log("balanceToRepay", balanceToRepay);
-        console.log("balanceToSwap", balanceToSwap);
->>>>>>> 639ab8d5
 
         const postResponse = await createEnsoCallDataRoute(
           ensoHandler.address,
@@ -1182,10 +1081,7 @@
           _flashLoanToken: addresses.USDT, //Token to take flashlaon
           _debtToken: [addresses.DAI_Address], //Token to pay debt of
           _protocolToken: [addresses.vDAI_Address], // lending token in case of venus
-<<<<<<< HEAD
           _bufferUnit: bufferUnit, //Buffer unit for collateral amount
-=======
->>>>>>> 639ab8d5
           _solverHandler: ensoHandler.address, //Handler to swap
           _flashLoanAmount: [balanceToSwap],
           _debtRepayAmount: [balanceToRepay],
